# coding: utf-8

"""Database seeding

Author: Albert Chen - Vector Engineering Team (chena@broadinstitute.org)
"""

import datetime
import io
import json
import os
import pandas as pd

from pathlib import Path
from psycopg2 import sql
from psycopg2.extras import Json

from cg_server.color import get_categorical_colormap
from cg_server.config import config
from .load_mutations import process_dna_mutations, process_aa_mutations

# root/services/server/cg_server/db_seed/seed.py
project_root = Path(__file__).parent.parent.parent.parent.parent
data_path = Path(os.getenv("DATA_PATH", project_root / config["example_data_folder"]))
static_data_path = Path(
    os.getenv("STATIC_DATA_PATH", project_root / config["static_data_folder"])
)

genes = pd.read_json(str(static_data_path / "genes_processed.json")).set_index("name")
proteins = pd.read_json(str(static_data_path / "proteins_processed.json")).set_index(
    "name"
)

loc_levels = [
    "region",
    "country",
    "division",
    "location",
]


def df_to_sql(cur, df, table, index_label=None):
    buffer = io.StringIO()
    if index_label:
        df.to_csv(buffer, index_label=index_label, header=False)
    else:
        df.to_csv(buffer, index=False, header=False)
    buffer.seek(0)
    # cur.copy_from(buffer, table, sep=",")
    cur.copy_expert(
        """
        COPY "{table}" FROM STDIN WITH (FORMAT CSV)
        """.format(
            table=table
        ),
        buffer,
    )


def seed_database(conn, schema="public"):
    with conn.cursor() as cur:

        cur.execute(sql.SQL("SET search_path TO {};").format(sql.Identifier(schema)))
        cur.execute("CREATE EXTENSION IF NOT EXISTS intarray;")

        cur.execute("DROP EXTENSION IF EXISTS intarray;")
        cur.execute("CREATE EXTENSION intarray;")

        print("Writing metadata maps...", end="", flush=True)

        # Load metadata map
        with open(data_path / "metadata_map.json", "r") as fp:
            metadata_map = json.loads(fp.read())

        # Make a table for each metadata field
        for field in list(config["metadata_cols"].keys()) + loc_levels:
            table_name = "metadata_{}".format(field)
            cur.execute(
                'DROP TABLE IF EXISTS "{table_name}";'.format(table_name=table_name)
            )
            cur.execute(
                """
                CREATE TABLE "{table_name}" (
                    id INTEGER PRIMARY KEY,
                    value TEXT NOT NULL
                );
            """.format(
                    table_name=table_name
                )
            )
            metadata_df = pd.DataFrame.from_records(
                list(metadata_map[field].items()), columns=["id", "value"]
            ).set_index("id")
            df_to_sql(cur, metadata_df, table_name, index_label="id")
            cur.execute(
                """
                CREATE INDEX "ix_{table_name}_def_id" ON "{table_name}"("id");
                """.format(
                    table_name=table_name
                )
            )

        print("done")

        print("Writing mutation maps...", end="", flush=True)

        # DNA mutations
        dna_mutation = process_dna_mutations(metadata_map["dna_mutation"])
        cur.execute('DROP TABLE IF EXISTS "dna_mutation";')
        cur.execute(
            """
            CREATE TABLE "dna_mutation" (
                id             INTEGER  PRIMARY KEY,
                mutation_str   TEXT     NOT NULL,
                pos            INTEGER  NOT NULL,
                ref            TEXT     NOT NULL,
                alt            TEXT     NOT NULL,
                color          TEXT     NOT NULL,
                mutation_name  TEXT     NOT NULL
            );
            """
        )
        df_to_sql(cur, dna_mutation, "dna_mutation", index_label="id")
        cur.execute('CREATE INDEX "ix_dna_mutation_pos" ON "dna_mutation"("pos");')

<<<<<<< HEAD
        # AA SNVs
        print(metadata_map["gene_aa_snp"])
        gene_aa_snp = process_aa_snvs(metadata_map["gene_aa_snp"], "gene", genes)
        cur.execute('DROP TABLE IF EXISTS "gene_aa_snp";')
=======
        # AA mutations
        gene_aa_mutation = process_aa_mutations(
            metadata_map["gene_aa_mutation"], "gene", genes
        )
        cur.execute('DROP TABLE IF EXISTS "gene_aa_mutation";')
>>>>>>> 5622a5a1
        cur.execute(
            """
            CREATE TABLE "gene_aa_mutation" (
                id             INTEGER  PRIMARY KEY,
                mutation_str   TEXT     NOT NULL,
                gene           TEXT     NOT NULL,
                pos            INTEGER  NOT NULL,
                ref            TEXT     NOT NULL,
                alt            TEXT     NOT NULL,
                color          TEXT     NOT NULL,
                mutation_name  TEXT     NOT NULL,
                nt_pos         INTEGER  NOT NULL
            );
            """
        )
        df_to_sql(cur, gene_aa_mutation, "gene_aa_mutation", index_label="id")
        cur.execute(
            'CREATE INDEX "ix_gene_aa_mutation_pos" ON "gene_aa_mutation"("pos");'
        )
        cur.execute(
            'CREATE INDEX "ix_gene_aa_mutation_nt_pos" ON "gene_aa_mutation"("nt_pos");'
        )
        cur.execute(
            'CREATE INDEX "ix_gene_aa_mutation_gene" ON "gene_aa_mutation"("gene");'
        )

        protein_aa_mutation = process_aa_mutations(
            metadata_map["protein_aa_mutation"], "protein", proteins
        )
        cur.execute('DROP TABLE IF EXISTS "protein_aa_mutation";')
        cur.execute(
            """
            CREATE TABLE "protein_aa_mutation" (
                id             INTEGER  PRIMARY KEY,
                mutation_str   TEXT     NOT NULL,
                protein        TEXT     NOT NULL,
                pos            INTEGER  NOT NULL,
                ref            TEXT     NOT NULL,
                alt            TEXT     NOT NULL,
                color          TEXT     NOT NULL,
                mutation_name  TEXT     NOT NULL,
                nt_pos         INTEGER  NOT NULL
            );
            """
        )
        df_to_sql(cur, protein_aa_mutation, "protein_aa_mutation", index_label="id")
        cur.execute(
            'CREATE INDEX "ix_protein_aa_mutation_pos" ON "protein_aa_mutation"("pos");'
        )
        cur.execute(
            'CREATE INDEX "ix_protein_aa_mutation_nt_pos" ON "protein_aa_mutation"("nt_pos");'
        )
<<<<<<< HEAD

        print("done")

        # SNV frequencies
        print("Writing group SNV frequencies...", end="", flush=True)
        with (data_path / "group_snv_frequencies.json").open("r") as fp:
            group_snv_frequencies = json.loads(fp.read())
=======
        cur.execute(
            'CREATE INDEX "ix_protein_aa_mutation_protein" ON "protein_aa_mutation"("protein");'
        )

        print("done")

        # mutation frequencies
        print("Writing group mutation frequencies...", end="", flush=True)
        with (data_path / "group_mutation_frequencies.json").open("r") as fp:
            group_mutation_frequencies = json.loads(fp.read())
>>>>>>> 5622a5a1

        mutation_fields = ["dna", "gene_aa", "protein_aa"]
        for grouping in group_mutation_frequencies.keys():
            for mutation_field in mutation_fields:
                table_name = "{grouping}_frequency_{mutation_field}_mutation".format(
                    grouping=grouping, mutation_field=mutation_field
                )
                # Create tables
                cur.execute(
                    'DROP TABLE IF EXISTS "{table_name}";'.format(table_name=table_name)
                )
                cur.execute(
                    """
                    CREATE TABLE "{table_name}" (
                        name         TEXT     NOT NULL,
                        mutation_id  INTEGER  NOT NULL,
                        count        INTEGER  NOT NULL,
                        fraction     REAL     NOT NULL
                    );
                    """.format(
                        table_name=table_name
                    )
                )
                group_mutation_frequency_df = (
                    pd.DataFrame.from_records(
                        group_mutation_frequencies[grouping][mutation_field]
                    )
                    .rename(columns={"group": "name"})
                    .set_index("name")
                )
                df_to_sql(
                    cur, group_mutation_frequency_df, table_name, index_label="name"
                )

                cur.execute(
                    """
                    CREATE INDEX "idx_{table_name}_name" ON "{table_name}"("name");
                    """.format(
                        table_name=table_name
                    )
                )
        print("done")

        # Grouping tables
        print("Writing groups...", end="", flush=True)
        with (data_path / "global_group_counts.json").open("r") as fp:
            global_group_counts = json.loads(fp.read())

        # Build colormaps
        for grouping in config["group_cols"].keys():
            group_df = pd.DataFrame(
                {"name": list(global_group_counts[grouping].keys())}
            )
            group_df["color"] = group_df["name"].map(
                get_categorical_colormap(group_df["name"])
            )

            cur.execute('DROP TABLE IF EXISTS "{grouping}";'.format(grouping=grouping))
            cur.execute(
                """
                CREATE TABLE "{grouping}" (
                    id     INTEGER  PRIMARY KEY,
                    name   TEXT     NOT NULL,
                    color  TEXT     NOT NULL
                );
                """.format(
                    grouping=grouping
                )
            )
            df_to_sql(cur, group_df, grouping, index_label="id")
            cur.execute(
                """
                CREATE INDEX "idx_{grouping}_name" on "{grouping}"("name")
                """.format(
                    grouping=grouping
                )
            )

        print("done")

        print("Writing sequence metadata...", end="", flush=True)

        # Sequence metadata
        case_data = pd.read_json(data_path / "case_data.json")
        # case_data = case_data.set_index("Accession ID")
        case_data["collection_date"] = pd.to_datetime(case_data["collection_date"])
        case_data["submission_date"] = pd.to_datetime(case_data["submission_date"])
        # print(case_data.columns)

        # Partition settings
<<<<<<< HEAD
        delta = 31
        if config["mutation_partition_break"] == "Y":
            delta *= 12

        min_date = case_data["collection_date"].min()
        max_date = case_data["collection_date"].max() + pd.Timedelta(delta, unit="D")

=======
        min_date = case_data["collection_date"].min()
        max_date = case_data["collection_date"].max() + pd.Timedelta(31, unit="D")
>>>>>>> 5622a5a1
        partition_dates = [
            d.isoformat()
            for d in pd.period_range(
                start=min_date, end=max_date, freq=config["mutation_partition_break"],
            )
            .to_timestamp()
            .date
        ]

        # Make a column for each metadata field
        metadata_cols = []
        metadata_col_defs = []
        for field in list(config["metadata_cols"].keys()) + loc_levels:
            metadata_col_defs.append("{field} INTEGER NOT NULL".format(field=field))
            metadata_cols.append(field)
        metadata_col_defs = ",\n".join(metadata_col_defs)

        # Make a column for each grouping
        grouping_cols = []
        grouping_col_defs = []
        for grouping in config["group_cols"].keys():
            grouping_col_defs.append(
                "{grouping} TEXT NOT NULL".format(grouping=grouping)
            )
            grouping_cols.append(grouping)
        grouping_col_defs = ",\n".join(grouping_col_defs)

        cur.execute('DROP TABLE IF EXISTS "metadata";')
        cur.execute(
            """
            CREATE TABLE "metadata" (
                sequence_id               INTEGER    NOT NULL,
                "Accession ID"   TEXT       NOT NULL,
                collection_date  TIMESTAMP  NOT NULL,
                submission_date  TIMESTAMP  NOT NULL,
                {metadata_col_defs},
                {grouping_col_defs}
            )
            PARTITION BY RANGE(collection_date);
            """.format(
                metadata_col_defs=metadata_col_defs, grouping_col_defs=grouping_col_defs
            )
        )
        for i in range(len(partition_dates) - 1):
            start = partition_dates[i]
            end = partition_dates[i + 1]
<<<<<<< HEAD
            print(start, end)
=======
>>>>>>> 5622a5a1
            cur.execute(
                """
                CREATE TABLE "{partition_table_name}" PARTITION OF "metadata"
                FOR VALUES FROM ('{start}') TO ('{end}')
                WITH (parallel_workers = 4);
                """.format(
                    partition_table_name="metadata_{}".format(i), start=start, end=end,
                )
            )

        df_to_sql(
            cur,
            case_data[
                ["Accession ID", "collection_date", "submission_date"]
                + metadata_cols
                + grouping_cols
            ],
            "metadata",
            index_label="sequence_id",
        )
        # Create indices
        cur.execute(
            'CREATE INDEX "ix_metadata_sequence_id" ON "metadata"("sequence_id");'
        )
        cur.execute(
            'CREATE INDEX "ix_metadata_collection_date" ON "metadata"("collection_date");'
        )
        cur.execute(
            'CREATE INDEX "ix_metadata_submission_date" ON "metadata"("submission_date");'
        )
        for field in list(config["metadata_cols"].keys()) + loc_levels:
            cur.execute(
                'CREATE INDEX "ix_metadata_{field}" ON "metadata"("{field}");'.format(
                    field=field
                )
            )
        print("done")

        print("Writing sequence mutations...", end="", flush=True)

        # Sequence mutation data
        mutation_fields = ["dna", "gene_aa", "protein_aa"]
        for mutation_field in mutation_fields:
            mutation_col = mutation_field + "_mutation_str"
            table_name = "sequence_{mutation_field}_mutation".format(
                mutation_field=mutation_field
            )
            cur.execute(
                'DROP TABLE IF EXISTS "{table_name}";'.format(table_name=table_name)
            )
            cur.execute(
                """
                CREATE TABLE "{table_name}" (
                    sequence_id      INTEGER    NOT NULL,
                    collection_date  TIMESTAMP  NOT NULL,
                    submission_date  TIMESTAMP  NOT NULL,
                    {metadata_col_defs},
                    mutations        INTEGER[]  NOT NULL
<<<<<<< HEAD
                )
=======
                ) 
>>>>>>> 5622a5a1
                PARTITION BY RANGE(collection_date);
                """.format(
                    table_name=table_name, metadata_col_defs=metadata_col_defs
                )
            )

            for i in range(len(partition_dates) - 1):
                start = partition_dates[i]
                end = partition_dates[i + 1]
                cur.execute(
                    """
                    CREATE TABLE "{partition_table_name}" PARTITION OF "{table_name}"
                    FOR VALUES FROM ('{start}') TO ('{end}')
                    WITH (parallel_workers = 4);
                    """.format(
                        partition_table_name="{}_{}".format(table_name, i),
                        table_name=table_name,
                        start=start,
                        end=end,
                    )
                )

<<<<<<< HEAD
            snv_df = case_data[
                ["collection_date", "submission_date"] + metadata_cols + [snp_col]
            ]
            snv_df = snv_df.loc[~snv_df[snp_col].isna()]
            # Serialize list of integers
            snv_df.loc[:, snp_col] = snv_df[snp_col].apply(
=======
            mutation_df = case_data[
                ["collection_date", "submission_date"] + metadata_cols + [mutation_col]
            ]
            mutation_df = mutation_df.loc[~mutation_df[mutation_col].isna()]
            # Serialize list of integers
            mutation_df.loc[:, mutation_col] = mutation_df[mutation_col].apply(
>>>>>>> 5622a5a1
                lambda x: "{" + ",".join([str(_x) for _x in sorted(x)]) + "}"
            )

            df_to_sql(
                cur, mutation_df, table_name, index_label="sequence_id",
            )

            # Create indices
            cur.execute(
                'CREATE INDEX "ix_{table_name}_sequence_id" ON "{table_name}"("sequence_id");'.format(
                    table_name=table_name
                )
            )
            cur.execute(
                'CREATE INDEX "ix_{table_name}_collection_date" ON "{table_name}"("collection_date");'.format(
<<<<<<< HEAD
                    table_name=table_name
                )
            )
            cur.execute(
                'CREATE INDEX "ix_{table_name}_submission_date" ON "{table_name}"("submission_date");'.format(
                    table_name=table_name
                )
            )
=======
                    table_name=table_name
                )
            )
            cur.execute(
                'CREATE INDEX "ix_{table_name}_submission_date" ON "{table_name}"("submission_date");'.format(
                    table_name=table_name
                )
            )
>>>>>>> 5622a5a1
            for field in list(config["metadata_cols"].keys()) + loc_levels:
                cur.execute(
                    'CREATE INDEX "ix_{table_name}_{field}" ON "{table_name}"("{field}");'.format(
                        table_name=table_name, field=field
                    )
                )

        print("done")

        print("Writing JSONs...", end="", flush=True)

        # Stats table
        cur.execute('DROP TABLE IF EXISTS "jsons";')
        cur.execute(
            """
            CREATE TABLE "jsons" (
                key TEXT PRIMARY KEY,
                value JSON NOT NULL
            );
            """
        )

        stats = {
            "num_sequences": len(case_data),
            "data_date": datetime.date.today().isoformat(),
        }
        cur.execute(
            """
            INSERT INTO "jsons" (key, value) VALUES (%s, %s);
            """,
            ["stats", Json(stats),],
<<<<<<< HEAD
        )

        # Country score
        # Just dump this as a big JSON
        cur.execute('DROP TABLE IF EXISTS "country_score";')
        # Only include country_score for covidcg
        if config["virus"] == "sars2":
            cur.execute(
                """
                CREATE TABLE "country_score" (
                    value JSON NOT NULL
                );
                """
            )
            with (data_path / "country_score.json").open("r") as fp:
                country_score = json.loads(fp.read())
            cur.execute(
                """
                INSERT INTO "jsons" (key, value) VALUES (%s, %s);
                """,
                ["country_score", Json(country_score)],
            )
        with (data_path / "geo_select_tree.json").open("r") as fp:
            geo_select_tree = json.loads(fp.read())
        cur.execute(
            """
            INSERT INTO "jsons" (key, value) VALUES (%s, %s);
            """,
            ["geo_select_tree", Json(geo_select_tree)],
        )

        # Metadata map
        table_queries = []
        for snp_type in ["dna", "gene_aa", "protein_aa"]:
            table_queries.append(
                sql.SQL(
                    """
                    SELECT {snp_type_name} as "field", "snp_str" as "id", "id"::text as "value"
                    FROM {snp_type}
                    """
                ).format(
                    snp_type_name=sql.Literal(snp_type + "_snp"),
                    snp_type=sql.Identifier(snp_type + "_snp"),
                )
            )
        table_queries = sql.SQL(" UNION ALL ").join(table_queries)
        cur.execute(
            sql.SQL(
                """
                SELECT "field", json_object_agg("id", "value") as "map"
                FROM (
                    {table_queries}
                ) a
                GROUP BY "field";
                """
            ).format(table_queries=table_queries)
        )
        metadata_map = dict(cur.fetchall())
=======
        )
        with (data_path / "country_score.json").open("r") as fp:
            country_score = json.loads(fp.read())
>>>>>>> 5622a5a1
        cur.execute(
            """
            INSERT INTO "jsons" (key, value) VALUES (%s, %s);
            """,
<<<<<<< HEAD
            ["metadata_map", Json(metadata_map)],
        )

        # Groups
        group_queries = []
        for group in config["group_cols"].keys():
            group_queries.append(
                sql.SQL(
                    """
                SELECT
                    "name",
                    "color",
                    {group_name} as "group"
                FROM {group_table}
                """
                ).format(
                    group_name=sql.Literal(group), group_table=sql.Identifier(group)
                )
            )

=======
            ["country_score", Json(country_score)],
        )
        with (data_path / "geo_select_tree.json").open("r") as fp:
            geo_select_tree = json.loads(fp.read())
        cur.execute(
            """
            INSERT INTO "jsons" (key, value) VALUES (%s, %s);
            """,
            ["geo_select_tree", Json(geo_select_tree)],
        )

        # Metadata map
        table_queries = []
        for mutation_type in ["dna", "gene_aa", "protein_aa"]:
            table_queries.append(
                sql.SQL(
                    """
                    SELECT {mutation_type_name} as "field", "mutation_str" as "id", "id"::text as "value"
                    FROM {mutation_type}
                    """
                ).format(
                    mutation_type_name=sql.Literal(mutation_type + "_mutation"),
                    mutation_type=sql.Identifier(mutation_type + "_mutation"),
                )
            )
        table_queries = sql.SQL(" UNION ALL ").join(table_queries)
        cur.execute(
            sql.SQL(
                """
                SELECT "field", json_object_agg("id", "value") as "map"
                FROM (
                    {table_queries}
                ) a
                GROUP BY "field";
                """
            ).format(table_queries=table_queries)
        )
        metadata_map = dict(cur.fetchall())
        cur.execute(
            """
            INSERT INTO "jsons" (key, value) VALUES (%s, %s);
            """,
            ["metadata_map", Json(metadata_map)],
        )

        # Groups
        group_queries = []
        for group in config["group_cols"].keys():
            group_queries.append(
                sql.SQL(
                    """
                SELECT
                    "name",
                    "color",
                    {group_name} as "group"
                FROM {group_table}
                """
                ).format(
                    group_name=sql.Literal(group), group_table=sql.Identifier(group)
                )
            )

>>>>>>> 5622a5a1
        cur.execute(sql.SQL(" UNION ALL ").join(group_queries))
        groups = [
            {"name": rec[0], "color": rec[1], "group": rec[2]} for rec in cur.fetchall()
        ]
        cur.execute(
            """
            INSERT INTO "jsons" (key, value) VALUES (%s, %s);
            """,
            ["groups", Json(groups)],
        )

        print("done")<|MERGE_RESOLUTION|>--- conflicted
+++ resolved
@@ -123,18 +123,11 @@
         df_to_sql(cur, dna_mutation, "dna_mutation", index_label="id")
         cur.execute('CREATE INDEX "ix_dna_mutation_pos" ON "dna_mutation"("pos");')
 
-<<<<<<< HEAD
-        # AA SNVs
-        print(metadata_map["gene_aa_snp"])
-        gene_aa_snp = process_aa_snvs(metadata_map["gene_aa_snp"], "gene", genes)
-        cur.execute('DROP TABLE IF EXISTS "gene_aa_snp";')
-=======
         # AA mutations
         gene_aa_mutation = process_aa_mutations(
             metadata_map["gene_aa_mutation"], "gene", genes
         )
         cur.execute('DROP TABLE IF EXISTS "gene_aa_mutation";')
->>>>>>> 5622a5a1
         cur.execute(
             """
             CREATE TABLE "gene_aa_mutation" (
@@ -187,15 +180,6 @@
         cur.execute(
             'CREATE INDEX "ix_protein_aa_mutation_nt_pos" ON "protein_aa_mutation"("nt_pos");'
         )
-<<<<<<< HEAD
-
-        print("done")
-
-        # SNV frequencies
-        print("Writing group SNV frequencies...", end="", flush=True)
-        with (data_path / "group_snv_frequencies.json").open("r") as fp:
-            group_snv_frequencies = json.loads(fp.read())
-=======
         cur.execute(
             'CREATE INDEX "ix_protein_aa_mutation_protein" ON "protein_aa_mutation"("protein");'
         )
@@ -206,7 +190,6 @@
         print("Writing group mutation frequencies...", end="", flush=True)
         with (data_path / "group_mutation_frequencies.json").open("r") as fp:
             group_mutation_frequencies = json.loads(fp.read())
->>>>>>> 5622a5a1
 
         mutation_fields = ["dna", "gene_aa", "protein_aa"]
         for grouping in group_mutation_frequencies.keys():
@@ -297,7 +280,6 @@
         # print(case_data.columns)
 
         # Partition settings
-<<<<<<< HEAD
         delta = 31
         if config["mutation_partition_break"] == "Y":
             delta *= 12
@@ -305,10 +287,6 @@
         min_date = case_data["collection_date"].min()
         max_date = case_data["collection_date"].max() + pd.Timedelta(delta, unit="D")
 
-=======
-        min_date = case_data["collection_date"].min()
-        max_date = case_data["collection_date"].max() + pd.Timedelta(31, unit="D")
->>>>>>> 5622a5a1
         partition_dates = [
             d.isoformat()
             for d in pd.period_range(
@@ -355,10 +333,6 @@
         for i in range(len(partition_dates) - 1):
             start = partition_dates[i]
             end = partition_dates[i + 1]
-<<<<<<< HEAD
-            print(start, end)
-=======
->>>>>>> 5622a5a1
             cur.execute(
                 """
                 CREATE TABLE "{partition_table_name}" PARTITION OF "metadata"
@@ -417,11 +391,7 @@
                     submission_date  TIMESTAMP  NOT NULL,
                     {metadata_col_defs},
                     mutations        INTEGER[]  NOT NULL
-<<<<<<< HEAD
-                )
-=======
-                ) 
->>>>>>> 5622a5a1
+                )
                 PARTITION BY RANGE(collection_date);
                 """.format(
                     table_name=table_name, metadata_col_defs=metadata_col_defs
@@ -444,21 +414,12 @@
                     )
                 )
 
-<<<<<<< HEAD
-            snv_df = case_data[
-                ["collection_date", "submission_date"] + metadata_cols + [snp_col]
-            ]
-            snv_df = snv_df.loc[~snv_df[snp_col].isna()]
-            # Serialize list of integers
-            snv_df.loc[:, snp_col] = snv_df[snp_col].apply(
-=======
             mutation_df = case_data[
                 ["collection_date", "submission_date"] + metadata_cols + [mutation_col]
             ]
             mutation_df = mutation_df.loc[~mutation_df[mutation_col].isna()]
             # Serialize list of integers
             mutation_df.loc[:, mutation_col] = mutation_df[mutation_col].apply(
->>>>>>> 5622a5a1
                 lambda x: "{" + ",".join([str(_x) for _x in sorted(x)]) + "}"
             )
 
@@ -474,7 +435,6 @@
             )
             cur.execute(
                 'CREATE INDEX "ix_{table_name}_collection_date" ON "{table_name}"("collection_date");'.format(
-<<<<<<< HEAD
                     table_name=table_name
                 )
             )
@@ -483,16 +443,6 @@
                     table_name=table_name
                 )
             )
-=======
-                    table_name=table_name
-                )
-            )
-            cur.execute(
-                'CREATE INDEX "ix_{table_name}_submission_date" ON "{table_name}"("submission_date");'.format(
-                    table_name=table_name
-                )
-            )
->>>>>>> 5622a5a1
             for field in list(config["metadata_cols"].keys()) + loc_levels:
                 cur.execute(
                     'CREATE INDEX "ix_{table_name}_{field}" ON "{table_name}"("{field}");'.format(
@@ -524,21 +474,8 @@
             INSERT INTO "jsons" (key, value) VALUES (%s, %s);
             """,
             ["stats", Json(stats),],
-<<<<<<< HEAD
-        )
-
-        # Country score
-        # Just dump this as a big JSON
-        cur.execute('DROP TABLE IF EXISTS "country_score";')
-        # Only include country_score for covidcg
+        )
         if config["virus"] == "sars2":
-            cur.execute(
-                """
-                CREATE TABLE "country_score" (
-                    value JSON NOT NULL
-                );
-                """
-            )
             with (data_path / "country_score.json").open("r") as fp:
                 country_score = json.loads(fp.read())
             cur.execute(
@@ -547,75 +484,6 @@
                 """,
                 ["country_score", Json(country_score)],
             )
-        with (data_path / "geo_select_tree.json").open("r") as fp:
-            geo_select_tree = json.loads(fp.read())
-        cur.execute(
-            """
-            INSERT INTO "jsons" (key, value) VALUES (%s, %s);
-            """,
-            ["geo_select_tree", Json(geo_select_tree)],
-        )
-
-        # Metadata map
-        table_queries = []
-        for snp_type in ["dna", "gene_aa", "protein_aa"]:
-            table_queries.append(
-                sql.SQL(
-                    """
-                    SELECT {snp_type_name} as "field", "snp_str" as "id", "id"::text as "value"
-                    FROM {snp_type}
-                    """
-                ).format(
-                    snp_type_name=sql.Literal(snp_type + "_snp"),
-                    snp_type=sql.Identifier(snp_type + "_snp"),
-                )
-            )
-        table_queries = sql.SQL(" UNION ALL ").join(table_queries)
-        cur.execute(
-            sql.SQL(
-                """
-                SELECT "field", json_object_agg("id", "value") as "map"
-                FROM (
-                    {table_queries}
-                ) a
-                GROUP BY "field";
-                """
-            ).format(table_queries=table_queries)
-        )
-        metadata_map = dict(cur.fetchall())
-=======
-        )
-        with (data_path / "country_score.json").open("r") as fp:
-            country_score = json.loads(fp.read())
->>>>>>> 5622a5a1
-        cur.execute(
-            """
-            INSERT INTO "jsons" (key, value) VALUES (%s, %s);
-            """,
-<<<<<<< HEAD
-            ["metadata_map", Json(metadata_map)],
-        )
-
-        # Groups
-        group_queries = []
-        for group in config["group_cols"].keys():
-            group_queries.append(
-                sql.SQL(
-                    """
-                SELECT
-                    "name",
-                    "color",
-                    {group_name} as "group"
-                FROM {group_table}
-                """
-                ).format(
-                    group_name=sql.Literal(group), group_table=sql.Identifier(group)
-                )
-            )
-
-=======
-            ["country_score", Json(country_score)],
-        )
         with (data_path / "geo_select_tree.json").open("r") as fp:
             geo_select_tree = json.loads(fp.read())
         cur.execute(
@@ -676,7 +544,6 @@
                 )
             )
 
->>>>>>> 5622a5a1
         cur.execute(sql.SQL(" UNION ALL ").join(group_queries))
         groups = [
             {"name": rec[0], "color": rec[1], "group": rec[2]} for rec in cur.fetchall()
