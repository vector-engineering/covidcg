# coding: utf-8

"""Get sequences/mutations from database based on user selections

Author: Albert Chen - Vector Engineering Team (chena@broadinstitute.org)
"""

import pandas as pd
from psycopg2 import sql
from cg_server.config import config
from cg_server.constants import constants


def build_coordinate_filters(
    conn, dna_or_aa, coordinate_mode, coordinate_ranges, selected_gene, selected_protein
):
    """Build SQL 'WHERE' expression to filter for mutations within the user-defined range
    Only valid in "mutation" mode, not in any other grouping mode

    Parameters
    ----------
    conn: psycopg2.connection
    dna_or_aa: str
        - Enum of constants["DNA_OR_AA"] (DNA mode or AA mode)
    coordinate_mode: str
        - Enum of constants["COORDINATE_MODES"] (NT, GENE AA, or PROTEIN AA)
    coordinate_ranges: list of [int, int]
        - List of ranges, in nucleotide coordinates, for valid mutations
    selected_gene: str
        - Only used for filtering if in GENE AA mode
    selected_protein: str
        - Only used for filtering if in PROTEIN AA mode

    Returns
    -------
    mutation_filter: sql.Composed
        - The "WHERE" clause, in a format-ready sql.Composable form
    mutation_table
        - The name of the mutation definition table to use (dna_mutation, gene_aa_mutation, protein_aa_mutation)

    """

    mutation_filter = []
    if dna_or_aa == constants["DNA_OR_AA"]["DNA"]:
        mutation_table = "dna_mutation"
    elif dna_or_aa == constants["DNA_OR_AA"]["AA"]:
        if coordinate_mode == constants["COORDINATE_MODES"]["COORD_GENE"]:
            mutation_table = "gene_aa_mutation"
            mutation_filter.append(
                sql.SQL('"gene" = {gene}').format(gene=sql.Literal(selected_gene))
            )
        elif coordinate_mode == constants["COORDINATE_MODES"]["COORD_PROTEIN"]:
            mutation_table = "protein_aa_mutation"
            mutation_filter.append(
                sql.SQL('"protein" = {protein}').format(
                    protein=sql.Literal(selected_protein)
                )
            )

    mutation_filter = sql.SQL(" AND ").join(mutation_filter)

    pos_filter = []
    for i in range(len(coordinate_ranges)):
        pos_column = "pos" if dna_or_aa == constants["DNA_OR_AA"]["DNA"] else "nt_pos"
        pos_filter.append(
            sql.SQL(
                """
                ({pos_column} >= {start} AND {pos_column} <= {end})
                """
            ).format(
                pos_column=sql.Identifier(pos_column),
                start=sql.Literal(coordinate_ranges[i][0]),
                end=sql.Literal(coordinate_ranges[i][1]),
            )
        )

    pos_filter = sql.SQL(" OR ").join(pos_filter)

    # Compose final WHERE expression
    mutation_filter = [mutation_filter]
    # Only combine the mutation_filter and pos_filter if the mutation_filter exists
    if mutation_filter[0].as_string(conn):
        mutation_filter.append(sql.SQL(" AND "))

    mutation_filter.append(pos_filter)
    mutation_filter = sql.Composed(mutation_filter)

    # Only add the WHERE clause if the mutation_filter exists
    if mutation_filter.join("").as_string(conn):
        mutation_filter = (sql.SQL("WHERE") + mutation_filter).join(" ")

    return mutation_filter, mutation_table


def build_sequence_where_filter(req):
    """Build query for filtering sequences based on user's location/date
    selection and selected metadata fields

    Parameters
    ----------
    req: flask.Request

    Request fields
    --------------
    start_date: str
        - Collection sart date, in ISO format (YYYY-MM-DD)
    end_date: str
        - Collection end date, in ISO format (YYYY-MM-DD)
    subm_start_date: str
        - Submission start date, in ISO format (YYYY-MM-DD)
    subm_end_date: str
        - Submission end date, in ISO format (YYYY-MM-DD)
    selected_metadata_fields: dict
        - Structured as { metadata_field: [metadata_values] }
        - Keys are a metadata field, as a string
        - Values are a list of metadata value IDs (integers)
    selected_group_fields: dict
        - Strucutred as { group_key: [group_vals] }
        - Key are group types, i.e., "lineage"
        - Values are a list of group values, i.e., ["B.1.617.2", "BA.1"]

    Returns
    -------
    sequence_query: sql.SQL
        - Ready for format-injection into a main query, as a
          inline table expression or CTE

    """
    start_date = pd.to_datetime(req.get("start_date", None))
    end_date = pd.to_datetime(req.get("end_date", None))

    subm_start_date = req.get("subm_start_date", "")
    subm_end_date = req.get("subm_end_date", "")
    subm_start_date = None if subm_start_date == "" else pd.to_datetime(subm_start_date)
    subm_end_date = None if subm_end_date == "" else pd.to_datetime(subm_end_date)
<<<<<<< HEAD
    selected_reference = req.get("selected_reference", None)
    group_key = req.get("group_key", None)
=======

>>>>>>> 5975f105
    selected_metadata_fields = req.get("selected_metadata_fields", {})
    selected_group_fields = req.get("selected_group_fields", {})

    # Construct submission date filters
    if subm_start_date is None and subm_end_date is None:
        submission_date_filter = sql.SQL("")
    else:
        chunks = []
        if subm_start_date is not None:
            chunks.append(
                sql.SQL('"submission_date" >= {}').format(sql.Literal(subm_start_date))
            )
        if subm_end_date is not None:
            chunks.append(
                sql.SQL('"submission_date" <= {}').format(sql.Literal(subm_end_date))
            )

        submission_date_filter = sql.Composed(
            [sql.SQL(" AND "), sql.SQL(" AND ").join(chunks)]
        )

    metadata_filters = []
    # Build dictionary of metadata value tuples to inject
    for md_key, md_vals in selected_metadata_fields.items():
        # Don't process if the list of metadata values is empty
        if not md_vals:
            continue

        metadata_filters.append(
            sql.SQL("{field} IN {vals}").format(
                field=sql.Identifier(md_key),
                vals=sql.Literal(tuple([str(val) for val in md_vals])),
            )
        )

    if config['virus'] == "rsv":
        # Only display mutations in the currently selected reference
        if group_key == "mutation":
            metadata_filters.append(
                sql.SQL('"subtype" = {subtype}').format(
                    subtype=sql.Literal(selected_reference)
                )
            )

    if metadata_filters:
        metadata_filters = sql.SQL(" AND ").join(metadata_filters)
        metadata_filters = sql.Composed([metadata_filters, sql.SQL(" AND ")])
    else:
        metadata_filters = sql.SQL("")

    group_filters = []
    for group_key, group_vals in selected_group_fields.items():
        # Skip if no group values provided
        if not group_vals:
            continue

        # Skip if group key is not valid
        if group_key not in config["group_cols"].keys():
            continue

        group_filters.append(
            sql.SQL("{field} IN {vals}").format(
                field=sql.Identifier(group_key),
                vals=sql.Literal(tuple([str(val) for val in group_vals])),
            )
        )

    if group_filters:
        group_filters = sql.SQL(" AND ").join(group_filters)
        group_filters = sql.Composed([group_filters, sql.SQL(" AND ")])
    else:
        group_filters = sql.SQL("")

    sequence_where_filter = sql.SQL(
        """
        {metadata_filters}
        {group_filters}
        "collection_date" >= {start_date} AND "collection_date" <= {end_date}
        {submission_date_filter}
        """
    ).format(
        metadata_filters=metadata_filters,
        group_filters=group_filters,
        start_date=sql.Literal(start_date),
        end_date=sql.Literal(end_date),
        submission_date_filter=submission_date_filter,
    )

    return sequence_where_filter


def build_sequence_location_where_filter(req):
    sequence_where_filter = [build_sequence_where_filter(req)]
    loc_where = []
    for loc_level in constants["GEO_LEVELS"].values():
        loc_ids = req.get(loc_level, None)
        if not loc_ids:
            continue
        loc_where.append(
            sql.SQL("({loc_level_col} = ANY({loc_ids}))").format(
                loc_level_col=sql.Identifier(loc_level), loc_ids=sql.Literal(loc_ids),
            )
        )

    if loc_where:
        loc_where = sql.Composed(
            [sql.SQL("("), sql.SQL(" OR ").join(loc_where), sql.SQL(")")]
        )
        sequence_where_filter.append(sql.SQL(" AND "))
        sequence_where_filter.append(loc_where)

    sequence_where_filter = sql.Composed(sequence_where_filter)
    return sequence_where_filter


def query_and_aggregate(conn, req):
    """Select sequences and aggregate results
    If in "mutation" mode, return sequences grouped by co-occurring mutations
    In any other mode, return sequences grouped by their group column
    (i.e., lineage or clade)

    Sequences are also grouped by location (as defined in the
    location_id map), as well as collection date

    Parameters
    ----------
    conn: psycopg2.connection
    req: flask.request

    Returns
    -------
    res: pandas.DataFrame
        - Dataframe with 4 columns: "location", "collection_date",
        "group_id", "counts"
        - Each row represents sequences aggregated by location,
          collection_date, and group_id
        - In "mutation" mode, "group_id" represents co-occurring mutations,
          and is structured as a list of mutation IDs (integers)
        - In any other mode, "group_id" is a string of the group
          name. i.e., in lineage grouping, group_id is the lineage
          name.
    """

    group_key = req.get("group_key", None)
    dna_or_aa = req.get("dna_or_aa", None)
    coordinate_mode = req.get("coordinate_mode", None)
    coordinate_ranges = req.get("coordinate_ranges", None)
    selected_gene = req.get("selected_gene", None)
    selected_protein = req.get("selected_protein", None)

    with conn.cursor() as cur:

        main_query = []
        for loc_level in constants["GEO_LEVELS"].values():
            loc_ids = req.get(loc_level, None)
            if not loc_ids:
                continue

            sequence_where_filter = build_sequence_where_filter(req)
            sequence_where_filter = sql.SQL(
                "{prior} AND {loc_level_col} = ANY({loc_ids})"
            ).format(
                prior=sequence_where_filter,
                loc_level_col=sql.Identifier(loc_level),
                loc_ids=sql.Literal(loc_ids),
            )

            if group_key == constants["GROUP_MUTATION"]:
                (mutation_filter, mutation_table) = build_coordinate_filters(
                    conn,
                    dna_or_aa,
                    coordinate_mode,
                    coordinate_ranges,
                    selected_gene,
                    selected_protein,
                )
                sequence_mutation_table = "sequence_" + mutation_table

                main_query.append(
                    sql.SQL(
                        """
                    SELECT
                        sm."location",
                        sm."collection_date",
                        sm."mutations",
                        COUNT(*) as "count"
                    FROM (
                        SELECT
                            sst."collection_date",
                            locdef."value" AS "location",
                            (sst.mutations & (
                                SELECT ARRAY_AGG("id")
                                FROM {mutation_table}
                                {mutation_filter}
                            )) as "mutations"
                        FROM {sequence_mutation_table} sst
                        INNER JOIN {loc_def_table} locdef ON sst.{loc_level_col} = locdef.id
                        WHERE {sequence_where_filter}
                    ) sm
                    GROUP BY sm.mutations, sm."location", sm.collection_date
                    """
                    ).format(
                        loc_level_col=sql.Identifier(loc_level),
                        loc_def_table=sql.Identifier("metadata_" + loc_level),
                        mutation_table=sql.Identifier(mutation_table),
                        mutation_filter=mutation_filter,
                        sequence_mutation_table=sql.Identifier(sequence_mutation_table),
                        sequence_where_filter=sequence_where_filter,
                    )
                )
            else:
                main_query.append(
                    sql.SQL(
                        """
                    SELECT
                        locdef."value" as "location",
                        m."collection_date",
                        m.{group_key},
                        COUNT(m."sequence_id") as "count"
                    FROM "metadata" m
                    INNER JOIN {loc_def_table} locdef ON m.{loc_level_col} = locdef."id"
                    WHERE {sequence_where_filter}
                    GROUP BY locdef."value", m."collection_date", m.{group_key}
                    """
                    ).format(
                        group_key=sql.Identifier(group_key),
                        loc_level_col=sql.Identifier(loc_level),
                        loc_def_table=sql.Identifier("metadata_" + loc_level),
                        sequence_where_filter=sequence_where_filter,
                    )
                )

        if not main_query:
            raise Exception("No locations provided")

        main_query = sql.SQL(" UNION ALL ").join(main_query)

        cur.execute(main_query)

        res = pd.DataFrame.from_records(
            cur.fetchall(),
            columns=["location", "collection_date", "group_id", "counts"],
        ).to_json(orient="records")

    return res<|MERGE_RESOLUTION|>--- conflicted
+++ resolved
@@ -133,12 +133,9 @@
     subm_end_date = req.get("subm_end_date", "")
     subm_start_date = None if subm_start_date == "" else pd.to_datetime(subm_start_date)
     subm_end_date = None if subm_end_date == "" else pd.to_datetime(subm_end_date)
-<<<<<<< HEAD
     selected_reference = req.get("selected_reference", None)
     group_key = req.get("group_key", None)
-=======
-
->>>>>>> 5975f105
+
     selected_metadata_fields = req.get("selected_metadata_fields", {})
     selected_group_fields = req.get("selected_group_fields", {})
 
@@ -174,7 +171,7 @@
             )
         )
 
-    if config['virus'] == "rsv":
+    if config["virus"] == "rsv":
         # Only display mutations in the currently selected reference
         if group_key == "mutation":
             metadata_filters.append(
