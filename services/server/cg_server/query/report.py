# coding: utf-8

"""Generate a mutation and lineage report

Author: Albert Chen - Vector Engineering Team (chena@broadinstitute.org)
"""

import io
import pandas as pd
import numpy as np
from flask import send_file


def generate_report(conn, req):
    """Generate a Spike mutation and lineage report
    This report will consist of:
    1) Single Spike mutation frequencies, both global and regional
    2) Co-occurring Spike mutation frequencies, both global and regional
    3) PANGO lineage frequencies, both global and regional

    Fetch the more complex data (regional data) from the database,
    and then from this compute the global counts in python.
    Format the regional tables as pivot tables, and do this in python,
    since crosstab() in Postgres makes me sad

    Start and end dates are passed via. URL query params
    Download the full excel file with:
    curl http://[host]/az_report?start_date=YYYY-MM-DD&end_date=YYYY-MM-DD -o out.xlsx
    Dates are in ISO format "YYYY-MM-DD"

    Parameters
    ----------
    conn: psycopg2.connection
    req: flask.request

    Returns
    -------
    Flask send_file response with a xlsx file attachment
    """

    start_date = pd.to_datetime(req.get("start_date", None))
    end_date = pd.to_datetime(req.get("end_date", None))

    with conn.cursor() as cur:

        # First, we'll need the total number of sequences in the database
        # We can infer it from one of the tables, but might as well just
        # fetch it explicitly
        cur.execute(
            """
        SELECT COUNT(*) 
        FROM "metadata"
        WHERE 
            "collection_date" >= %(start_date)s AND
            "collection_date" <= %(end_date)s
        """,
            {"start_date": start_date, "end_date": end_date},
        )
        num_seqs = cur.fetchone()[0]

        # REGIONAL SINGLE SPIKE MUTATIONS
        cur.execute(
            """
            WITH mutation_region_counts AS (
                SELECT
                    "region", "mutation_id", COUNT(*) as "count"
                FROM (
                    SELECT "region", UNNEST("mutations") as "mutation_id"
<<<<<<< HEAD
                    FROM "sequence_gene_aa_snp" seq_snp
=======
                    FROM "sequence_gene_aa_mutation" seq_mut
>>>>>>> 5622a5a1
                    WHERE
                        "collection_date" >= %(start_date)s AND
                        "collection_date" <= %(end_date)s
                ) muts
                GROUP BY "region", "mutation_id"
            ),
            region_counts AS (
                SELECT "region", COUNT("sequence_id")
                FROM "metadata" m
                WHERE
                    "collection_date" >= %(start_date)s AND
                    "collection_date" <= %(end_date)s
                GROUP BY "region"
            )
            SELECT
<<<<<<< HEAD
                SUBSTRING(snp_def."snv_name" FROM 3) AS "name",
                snp_def."pos",
                snp_def."ref",
                snp_def."alt",
=======
                SUBSTRING(mutation_def."mutation_name" FROM 3) AS "name",
                mutation_def."pos",
                mutation_def."ref",
                mutation_def."alt",
>>>>>>> 5622a5a1
                mr."value",
                mutation_region_counts."count",
                ((mutation_region_counts."count"::REAL / region_counts."count"::REAL) * 100) AS "percent"
            FROM mutation_region_counts
<<<<<<< HEAD
            INNER JOIN "gene_aa_snp" snp_def ON mutation_region_counts."mutation_id" = snp_def."id"
            INNER JOIN region_counts ON region_counts."region" = mutation_region_counts."region"
            INNER JOIN "metadata_region" mr ON region_counts."region" = mr."id"
            WHERE snp_def."gene" = 'S'
=======
            INNER JOIN "gene_aa_mutation" mutation_def ON mutation_region_counts."mutation_id" = mutation_def."id"
            INNER JOIN region_counts ON region_counts."region" = mutation_region_counts."region"
            INNER JOIN "metadata_region" mr ON region_counts."region" = mr."id"
            WHERE mutation_def."gene" = 'S'
>>>>>>> 5622a5a1
            """,
            {"start_date": start_date, "end_date": end_date},
        )
        single_spike_mutation_region = pd.DataFrame.from_records(
            cur.fetchall(),
            columns=["mutation", "pos", "ref", "alt", "region", "count", "percent"],
        )
        # Pivot
        single_spike_mutation_region_pivot = pd.pivot_table(
            single_spike_mutation_region,
            index=["mutation", "pos", "ref", "alt"],
            values=["count", "percent"],
            columns=["region"],
        ).fillna(0)
        # Collapse column multi-index
        single_spike_mutation_region_pivot.columns = [
            "{}_{}".format(a, b)
            for a, b in zip(
                single_spike_mutation_region_pivot.columns.get_level_values(0),
                single_spike_mutation_region_pivot.columns.get_level_values(1),
            )
        ]
        # Cast count columns to integers
        count_cols = [
            col for col in single_spike_mutation_region_pivot.columns if "count" in col
        ]
        for col in count_cols:
            single_spike_mutation_region_pivot.loc[
                :, col
            ] = single_spike_mutation_region_pivot[col].astype(int)
        single_spike_mutation_region_pivot = (
            single_spike_mutation_region_pivot.reset_index()
        )

        # Compute sum counts and sort on it
        single_spike_mutation_region_pivot.insert(
            4, "sum_counts", single_spike_mutation_region_pivot[count_cols].sum(axis=1)
        )
        single_spike_mutation_region_pivot = single_spike_mutation_region_pivot.sort_values(
            "sum_counts", ascending=False
        )
        # print(single_spike_mutation_region_pivot)

        # GLOBAL SPIKE SINGLE MUTATIONS
        single_spike_mutation_global = (
            single_spike_mutation_region.groupby("mutation")
            .agg(
                pos=("pos", "first"),
                ref=("ref", "first"),
                alt=("alt", "first"),
                count=("count", np.sum),
            )
            .sort_values("count", ascending=False)
            .assign(percent=lambda x: x["count"] / num_seqs)
            .reset_index()
        )
        # print(single_spike_mutation_global)

        # REGIONAL SPIKE COOC MUTATIONS

        # First get map of IDs -> mutation names
        cur.execute(
            """
            SELECT "id", SUBSTRING("mutation_name" FROM 3) AS "name", "pos"
            FROM gene_aa_mutation
            WHERE gene = 'S'
            """
        )
        spike_mutation_props = pd.DataFrame.from_records(
            cur.fetchall(), columns=["id", "name", "pos"]
        )
        spike_mutation_name_map = dict(
            zip(spike_mutation_props["id"].values, spike_mutation_props["name"].values)
        )
        spike_mutation_pos_map = dict(
            zip(spike_mutation_props["id"].values, spike_mutation_props["pos"].values)
        )

<<<<<<< HEAD
        # REGIONAL SPIKE COOC SNVs

        # First get map of IDs -> SNV names
        cur.execute(
            """
            SELECT "id", SUBSTRING("snv_name" FROM 3) AS "name", "pos"
            FROM gene_aa_snp
            WHERE gene = 'S'
            """
        )
        spike_snv_props = pd.DataFrame.from_records(
            cur.fetchall(), columns=["id", "name", "pos"]
        )
        spike_snv_name_map = dict(
            zip(spike_snv_props["id"].values, spike_snv_props["name"].values)
        )
        spike_snv_pos_map = dict(
            zip(spike_snv_props["id"].values, spike_snv_props["pos"].values)
        )

=======
>>>>>>> 5622a5a1
        cur.execute(
            """
            WITH seq_cooc AS (
                SELECT 
<<<<<<< HEAD
                    seq_snp."sequence_id",
                    seq_snp."region",
                    ("mutations" & (
                        SELECT ARRAY_AGG("id")
                        FROM "gene_aa_snp"
                        WHERE "gene" = 'S'
                    )) as "mutations",
                    m."lineage"
                FROM "sequence_gene_aa_snp" seq_snp
                INNER JOIN "metadata" m ON seq_snp."sequence_id" = m."sequence_id"
                WHERE
                    seq_snp."collection_date" >= %(start_date)s AND
                    seq_snp."collection_date" <= %(end_date)s
=======
                    seq_mut."sequence_id",
                    seq_mut."region",
                    ("mutations" & (
                        SELECT ARRAY_AGG("id")
                        FROM "gene_aa_mutation"
                        WHERE "gene" = 'S'
                    )) as "mutations",
                    m."lineage"
                FROM "sequence_gene_aa_mutation" seq_mut
                INNER JOIN "metadata" m ON seq_mut."sequence_id" = m."sequence_id"
                WHERE
                    seq_mut."collection_date" >= %(start_date)s AND
                    seq_mut."collection_date" <= %(end_date)s
>>>>>>> 5622a5a1
            ),
            most_common_lineage AS (
                SELECT DISTINCT ON ("mutations")
                    "mutations",
                    "count",
                    "lineage"
                FROM (
                    SELECT 
                        "mutations",
                        "lineage",
                        COUNT("sequence_id") as "count"
                    FROM seq_cooc
                    GROUP BY "mutations", "lineage"
                ) cooc_lineage
                ORDER BY "mutations", "count" DESC
            ),
            region_cooc_counts AS (
                SELECT
                    seq_cooc."region",
                    "mutations",
                    COUNT(seq_cooc."sequence_id") AS "count"
                FROM seq_cooc
                GROUP BY seq_cooc."mutations", seq_cooc."region"
            ),
            region_counts AS (
                SELECT 
                    seq_cooc."region",
                    COUNT(seq_cooc."sequence_id") as "count"
                FROM seq_cooc
                GROUP BY seq_cooc."region"
            )
            SELECT
                mr."value" as "region",
                most_common_lineage."lineage",
                region_cooc_counts."mutations",
                region_cooc_counts."count",
                (region_cooc_counts."count"::REAL / region_counts."count"::REAL) * 100 AS "percent"
            FROM region_cooc_counts
            INNER JOIN region_counts ON region_cooc_counts."region" = region_counts."region"
            INNER JOIN most_common_lineage ON region_cooc_counts."mutations" = most_common_lineage."mutations"
            INNER JOIN metadata_region mr ON region_cooc_counts."region" = mr."id"
            ORDER BY region_cooc_counts."count" DESC
            """,
            {"start_date": start_date, "end_date": end_date},
        )
<<<<<<< HEAD
        cooc_spike_snv_region = pd.DataFrame.from_records(
=======
        cooc_spike_mutation_region = pd.DataFrame.from_records(
>>>>>>> 5622a5a1
            cur.fetchall(),
            columns=["region", "lineage", "mutations", "count", "percent"],
        )

        # Sort mutations by position
<<<<<<< HEAD
        cooc_spike_snv_region.loc[:, "mutations"] = cooc_spike_snv_region[
            "mutations"
        ].apply(lambda x: sorted(x, key=lambda _x: spike_snv_pos_map[_x]))

        # Serialize list of mutation IDs
        cooc_spike_snv_region.loc[:, "mutations"] = cooc_spike_snv_region[
            "mutations"
        ].apply(lambda x: ";".join([spike_snv_name_map[_x] for _x in x]))

        # Pivot
        cooc_spike_snv_region_pivot = pd.pivot_table(
            cooc_spike_snv_region,
=======
        cooc_spike_mutation_region.loc[:, "mutations"] = cooc_spike_mutation_region[
            "mutations"
        ].apply(lambda x: sorted(x, key=lambda _x: spike_mutation_pos_map[_x]))

        # Serialize list of mutation IDs
        cooc_spike_mutation_region.loc[:, "mutations"] = cooc_spike_mutation_region[
            "mutations"
        ].apply(lambda x: ";".join([spike_mutation_name_map[_x] for _x in x]))

        # Pivot
        cooc_spike_mutation_region_pivot = pd.pivot_table(
            cooc_spike_mutation_region,
>>>>>>> 5622a5a1
            index=["mutations", "lineage"],
            values=["count", "percent"],
            columns=["region"],
        ).fillna(0)
        # Collapse column multi-index
        cooc_spike_mutation_region_pivot.columns = [
            "{}_{}".format(a, b)
            for a, b in zip(
                cooc_spike_mutation_region_pivot.columns.get_level_values(0),
                cooc_spike_mutation_region_pivot.columns.get_level_values(1),
            )
        ]
        # Cast count columns to integers
        count_cols = [
            col for col in cooc_spike_mutation_region_pivot.columns if "count" in col
        ]
        for col in count_cols:
            cooc_spike_mutation_region_pivot.loc[
                :, col
            ] = cooc_spike_mutation_region_pivot[col].astype(int)
        cooc_spike_mutation_region_pivot = (
            cooc_spike_mutation_region_pivot.reset_index()
        )

        # Compute sum counts and sort on it
        cooc_spike_mutation_region_pivot.insert(
            2, "sum_counts", cooc_spike_mutation_region_pivot[count_cols].sum(axis=1)
        )
        cooc_spike_mutation_region_pivot = cooc_spike_mutation_region_pivot.sort_values(
            "sum_counts", ascending=False
        )
<<<<<<< HEAD
        # print(cooc_spike_snv_region_pivot)

        # GLOBAL SPIKE COOC SNVs
        cooc_spike_snv_global = (
            cooc_spike_snv_region.groupby("mutations")
=======
        # print(cooc_spike_mutation_region_pivot)

        # GLOBAL SPIKE COOC MUTATIONS
        cooc_spike_mutation_global = (
            cooc_spike_mutation_region.groupby("mutations")
>>>>>>> 5622a5a1
            .agg(lineage=("lineage", "first"), count=("count", np.sum),)
            .sort_values("count", ascending=False)
            .assign(percent=lambda x: x["count"] / num_seqs)
            .reset_index()
        )
        # print(cooc_spike_mutation_global)

        # REGIONAL LINEAGE COUNTS
        cur.execute(
            """
            WITH region_counts AS (
                SELECT 
                    m."region",
                    COUNT(m."sequence_id") as "count"
                FROM "metadata" m
                WHERE
                    m."collection_date" >= %(start_date)s AND
                    m."collection_date" <= %(end_date)s
                GROUP BY m."region"
            ),
            group_counts AS (
                SELECT
                    m."region",
                    m."lineage",
                    COUNT(m."sequence_id") AS "count"
                FROM "metadata" m
                WHERE
                    m."collection_date" >= %(start_date)s AND
                    m."collection_date" <= %(end_date)s
                GROUP BY m."region", m."lineage"
            )
            SELECT
                mr."value" as "region",
                g."lineage",
                g."count",
                (g."count"::REAL / region_counts."count"::REAL) * 100 AS "percent"
            FROM group_counts g
            INNER JOIN region_counts ON g."region" = region_counts."region"
            INNER JOIN metadata_region mr ON g."region" = mr."id"
            """,
            {"start_date": start_date, "end_date": end_date},
        )
        lineage_region = pd.DataFrame.from_records(
            cur.fetchall(), columns=["region", "lineage", "count", "percent"]
        )
        # Pivot
        lineage_region_pivot = pd.pivot_table(
            lineage_region,
            index=["lineage"],
            values=["count", "percent"],
            columns=["region"],
        ).fillna(0)
        # Collapse column multi-index
        lineage_region_pivot.columns = [
            "{}_{}".format(a, b)
            for a, b in zip(
                lineage_region_pivot.columns.get_level_values(0),
                lineage_region_pivot.columns.get_level_values(1),
            )
        ]
        # Cast count columns to integers
        count_cols = [col for col in lineage_region_pivot.columns if "count" in col]
        for col in count_cols:
            lineage_region_pivot.loc[:, col] = lineage_region_pivot[col].astype(int)
        lineage_region_pivot = lineage_region_pivot.reset_index()

        # Compute sum counts and sort on it
        lineage_region_pivot.insert(
            1, "sum_counts", lineage_region_pivot[count_cols].sum(axis=1)
        )
        lineage_region_pivot = lineage_region_pivot.sort_values(
            "sum_counts", ascending=False
        )

        # print(lineage_region_pivot)

        # GLOBAL LINEAGES
        lineage_global = (
            lineage_region.groupby("lineage")
            .agg(count=("count", np.sum))
            .sort_values("count", ascending=False)
            .assign(percent=lambda x: x["count"] / num_seqs)
            .reset_index()
        )
        # print(lineage_global)

    buf = io.BytesIO()
    with pd.ExcelWriter(buf, engine="openpyxl") as writer:
        single_spike_mutation_global.to_excel(
            writer, index=False, sheet_name="SAV_Global"
        )
        single_spike_mutation_region_pivot.to_excel(
            writer, index=False, sheet_name="SAV_Regional"
        )
        cooc_spike_mutation_global.to_excel(
            writer, index=False, sheet_name="Cooc_Global"
        )
        cooc_spike_mutation_region_pivot.to_excel(
            writer, index=False, sheet_name="Cooc_Regional"
        )
        lineage_global.to_excel(writer, index=False, sheet_name="Lineage_Global")
        lineage_region_pivot.to_excel(
            writer, index=False, sheet_name="Lineage_Regional"
        )
    buf.seek(0)

    return send_file(
        buf,
        mimetype="application/octet-stream",
        as_attachment=True,
        attachment_filename="test.xlsx",
    )
<|MERGE_RESOLUTION|>--- conflicted
+++ resolved
@@ -48,9 +48,9 @@
         # fetch it explicitly
         cur.execute(
             """
-        SELECT COUNT(*) 
+        SELECT COUNT(*)
         FROM "metadata"
-        WHERE 
+        WHERE
             "collection_date" >= %(start_date)s AND
             "collection_date" <= %(end_date)s
         """,
@@ -66,11 +66,7 @@
                     "region", "mutation_id", COUNT(*) as "count"
                 FROM (
                     SELECT "region", UNNEST("mutations") as "mutation_id"
-<<<<<<< HEAD
-                    FROM "sequence_gene_aa_snp" seq_snp
-=======
                     FROM "sequence_gene_aa_mutation" seq_mut
->>>>>>> 5622a5a1
                     WHERE
                         "collection_date" >= %(start_date)s AND
                         "collection_date" <= %(end_date)s
@@ -86,32 +82,18 @@
                 GROUP BY "region"
             )
             SELECT
-<<<<<<< HEAD
-                SUBSTRING(snp_def."snv_name" FROM 3) AS "name",
-                snp_def."pos",
-                snp_def."ref",
-                snp_def."alt",
-=======
                 SUBSTRING(mutation_def."mutation_name" FROM 3) AS "name",
                 mutation_def."pos",
                 mutation_def."ref",
                 mutation_def."alt",
->>>>>>> 5622a5a1
                 mr."value",
                 mutation_region_counts."count",
                 ((mutation_region_counts."count"::REAL / region_counts."count"::REAL) * 100) AS "percent"
             FROM mutation_region_counts
-<<<<<<< HEAD
-            INNER JOIN "gene_aa_snp" snp_def ON mutation_region_counts."mutation_id" = snp_def."id"
-            INNER JOIN region_counts ON region_counts."region" = mutation_region_counts."region"
-            INNER JOIN "metadata_region" mr ON region_counts."region" = mr."id"
-            WHERE snp_def."gene" = 'S'
-=======
             INNER JOIN "gene_aa_mutation" mutation_def ON mutation_region_counts."mutation_id" = mutation_def."id"
             INNER JOIN region_counts ON region_counts."region" = mutation_region_counts."region"
             INNER JOIN "metadata_region" mr ON region_counts."region" = mr."id"
             WHERE mutation_def."gene" = 'S'
->>>>>>> 5622a5a1
             """,
             {"start_date": start_date, "end_date": end_date},
         )
@@ -190,48 +172,10 @@
             zip(spike_mutation_props["id"].values, spike_mutation_props["pos"].values)
         )
 
-<<<<<<< HEAD
-        # REGIONAL SPIKE COOC SNVs
-
-        # First get map of IDs -> SNV names
         cur.execute(
             """
-            SELECT "id", SUBSTRING("snv_name" FROM 3) AS "name", "pos"
-            FROM gene_aa_snp
-            WHERE gene = 'S'
-            """
-        )
-        spike_snv_props = pd.DataFrame.from_records(
-            cur.fetchall(), columns=["id", "name", "pos"]
-        )
-        spike_snv_name_map = dict(
-            zip(spike_snv_props["id"].values, spike_snv_props["name"].values)
-        )
-        spike_snv_pos_map = dict(
-            zip(spike_snv_props["id"].values, spike_snv_props["pos"].values)
-        )
-
-=======
->>>>>>> 5622a5a1
-        cur.execute(
-            """
             WITH seq_cooc AS (
-                SELECT 
-<<<<<<< HEAD
-                    seq_snp."sequence_id",
-                    seq_snp."region",
-                    ("mutations" & (
-                        SELECT ARRAY_AGG("id")
-                        FROM "gene_aa_snp"
-                        WHERE "gene" = 'S'
-                    )) as "mutations",
-                    m."lineage"
-                FROM "sequence_gene_aa_snp" seq_snp
-                INNER JOIN "metadata" m ON seq_snp."sequence_id" = m."sequence_id"
-                WHERE
-                    seq_snp."collection_date" >= %(start_date)s AND
-                    seq_snp."collection_date" <= %(end_date)s
-=======
+                SELECT
                     seq_mut."sequence_id",
                     seq_mut."region",
                     ("mutations" & (
@@ -245,7 +189,6 @@
                 WHERE
                     seq_mut."collection_date" >= %(start_date)s AND
                     seq_mut."collection_date" <= %(end_date)s
->>>>>>> 5622a5a1
             ),
             most_common_lineage AS (
                 SELECT DISTINCT ON ("mutations")
@@ -253,7 +196,7 @@
                     "count",
                     "lineage"
                 FROM (
-                    SELECT 
+                    SELECT
                         "mutations",
                         "lineage",
                         COUNT("sequence_id") as "count"
@@ -271,7 +214,7 @@
                 GROUP BY seq_cooc."mutations", seq_cooc."region"
             ),
             region_counts AS (
-                SELECT 
+                SELECT
                     seq_cooc."region",
                     COUNT(seq_cooc."sequence_id") as "count"
                 FROM seq_cooc
@@ -291,30 +234,12 @@
             """,
             {"start_date": start_date, "end_date": end_date},
         )
-<<<<<<< HEAD
-        cooc_spike_snv_region = pd.DataFrame.from_records(
-=======
         cooc_spike_mutation_region = pd.DataFrame.from_records(
->>>>>>> 5622a5a1
             cur.fetchall(),
             columns=["region", "lineage", "mutations", "count", "percent"],
         )
 
         # Sort mutations by position
-<<<<<<< HEAD
-        cooc_spike_snv_region.loc[:, "mutations"] = cooc_spike_snv_region[
-            "mutations"
-        ].apply(lambda x: sorted(x, key=lambda _x: spike_snv_pos_map[_x]))
-
-        # Serialize list of mutation IDs
-        cooc_spike_snv_region.loc[:, "mutations"] = cooc_spike_snv_region[
-            "mutations"
-        ].apply(lambda x: ";".join([spike_snv_name_map[_x] for _x in x]))
-
-        # Pivot
-        cooc_spike_snv_region_pivot = pd.pivot_table(
-            cooc_spike_snv_region,
-=======
         cooc_spike_mutation_region.loc[:, "mutations"] = cooc_spike_mutation_region[
             "mutations"
         ].apply(lambda x: sorted(x, key=lambda _x: spike_mutation_pos_map[_x]))
@@ -327,7 +252,6 @@
         # Pivot
         cooc_spike_mutation_region_pivot = pd.pivot_table(
             cooc_spike_mutation_region,
->>>>>>> 5622a5a1
             index=["mutations", "lineage"],
             values=["count", "percent"],
             columns=["region"],
@@ -359,19 +283,11 @@
         cooc_spike_mutation_region_pivot = cooc_spike_mutation_region_pivot.sort_values(
             "sum_counts", ascending=False
         )
-<<<<<<< HEAD
-        # print(cooc_spike_snv_region_pivot)
-
-        # GLOBAL SPIKE COOC SNVs
-        cooc_spike_snv_global = (
-            cooc_spike_snv_region.groupby("mutations")
-=======
         # print(cooc_spike_mutation_region_pivot)
 
         # GLOBAL SPIKE COOC MUTATIONS
         cooc_spike_mutation_global = (
             cooc_spike_mutation_region.groupby("mutations")
->>>>>>> 5622a5a1
             .agg(lineage=("lineage", "first"), count=("count", np.sum),)
             .sort_values("count", ascending=False)
             .assign(percent=lambda x: x["count"] / num_seqs)
@@ -383,7 +299,7 @@
         cur.execute(
             """
             WITH region_counts AS (
-                SELECT 
+                SELECT
                     m."region",
                     COUNT(m."sequence_id") as "count"
                 FROM "metadata" m
@@ -483,4 +399,4 @@
         mimetype="application/octet-stream",
         as_attachment=True,
         attachment_filename="test.xlsx",
-    )
+    )