--- conflicted
+++ resolved
@@ -5,22 +5,9 @@
 Author: Albert Chen - Vector Engineering Team (chena@broadinstitute.org)
 """
 
-<<<<<<< HEAD
-from .country_score import query_country_score
-from .group_snv_frequencies import query_group_snv_frequencies
-from .initial import query_initial
-from .selection import (
-    query_and_aggregate,
-    build_sequence_where_filter,
-    build_sequence_location_where_filter,
-)
-from .metadata import query_metadata
-from .report import generate_report
-=======
 from .country_score import *
 from .group_mutation_frequencies import *
 from .initial import *
 from .selection import *
 from .metadata import *
-from .report import *
->>>>>>> 5622a5a1
+from .report import *