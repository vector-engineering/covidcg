--- conflicted
+++ resolved
@@ -72,45 +72,6 @@
                 )
             )
 
-<<<<<<< HEAD
-        snv_id_to_pos_maps = {}
-        snv_id_to_name_maps = {}
-
-        for snv_field in ["dna", "gene_aa", "protein_aa"]:
-            if snv_field not in selected_fields:
-                continue
-
-            snv_table = "sequence_{}_snp".format(snv_field)
-
-            sequence_cols.append(snv_field + "_snp")
-            sequence_cols_expr.append(
-                sql.SQL("""{snv_table_short}."mutations" AS {snp_col} """).format(
-                    snv_table_short=sql.Identifier(snv_field),
-                    snp_col=sql.Identifier(snv_field + "_mutations"),
-                )
-            )
-
-            joins.append(
-                sql.SQL(
-                    """
-                INNER JOIN (
-                    SELECT "sequence_id", "mutations"
-                    FROM {snv_table}
-                ) {snv_table_short} ON {snv_table_short}."sequence_id" = m."sequence_id"
-                """
-                ).format(
-                    snv_table_short=sql.Identifier(snv_field),
-                    snv_table=sql.Identifier(snv_table),
-                )
-            )
-
-            # Get ID -> name map
-            snv_agg_field = "snp_str"
-            if snv_format == constants["SNV_FORMAT"]["POS_REF_ALT"]:
-                snv_agg_field = "snp_str"
-            elif snv_format == constants["SNV_FORMAT"]["REF_POS_ALT"]:
-                snv_agg_field = "snv_name"
-=======
         mutation_id_to_pos_map = {}
         mutation_id_to_name_map = {}
 
@@ -150,29 +111,10 @@
                 mutation_agg_field = "mutation_str"
             elif mutation_format == constants["MUTATION_FORMAT"]["REF_POS_ALT"]:
                 mutation_agg_field = "mutation_name"
->>>>>>> 5622a5a1
 
             cur.execute(
                 sql.SQL(
                     """
-<<<<<<< HEAD
-                SELECT "id", "pos", {snv_agg_field}
-                FROM {snp_table}
-                """
-                ).format(
-                    snv_agg_field=sql.Identifier(snv_agg_field),
-                    snp_table=sql.Identifier(snv_field + "_snp"),
-                )
-            )
-            snv_props = pd.DataFrame.from_records(
-                cur.fetchall(), columns=["id", "pos", "name"]
-            )
-            snv_id_to_pos_maps[snv_field] = dict(
-                zip(snv_props["id"].values, snv_props["pos"].values)
-            )
-            snv_id_to_name_maps[snv_field] = dict(
-                zip(snv_props["id"].values, snv_props["name"].values)
-=======
                 SELECT "id", "pos", {mutation_agg_field}
                 FROM {mutation_table}
                 """
@@ -189,7 +131,6 @@
             )
             mutation_id_to_name_map[mutation_field] = dict(
                 zip(mutation_props["id"].values, mutation_props["name"].values)
->>>>>>> 5622a5a1
             )
 
         query = sql.SQL(
@@ -212,19 +153,6 @@
         res_df = pd.DataFrame.from_records(cur.fetchall(), columns=sequence_cols,)
 
         # Replace mutation IDs with names
-<<<<<<< HEAD
-        for snv_field in ["dna", "gene_aa", "protein_aa"]:
-            if snv_field not in selected_fields:
-                continue
-
-            snv_field_col = snv_field + "_snp"
-
-            pos_map = snv_id_to_pos_maps[snv_field]
-            name_map = snv_id_to_name_maps[snv_field]
-
-            # Sort mutations by position
-            res_df.loc[:, snv_field_col] = res_df[snv_field_col].apply(
-=======
         for mutation_field in ["dna", "gene_aa", "protein_aa"]:
             if mutation_field not in selected_fields:
                 continue
@@ -236,16 +164,11 @@
 
             # Sort mutations by position
             res_df.loc[:, mutation_field_col] = res_df[mutation_field_col].apply(
->>>>>>> 5622a5a1
                 lambda x: sorted(x, key=lambda _x: pos_map[_x])
             )
 
             # Serialize list of mutation IDs
-<<<<<<< HEAD
-            res_df.loc[:, snv_field_col] = res_df[snv_field_col].apply(
-=======
             res_df.loc[:, mutation_field_col] = res_df[mutation_field_col].apply(
->>>>>>> 5622a5a1
                 lambda x: ";".join([name_map[_x] for _x in x])
             )
 
