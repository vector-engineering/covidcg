# coding: utf-8

import itertools
import json
import numpy as np
import os
import pandas as pd
import psycopg2
import re

from collections import OrderedDict
from functools import partial
from flask import Flask, jsonify, request, make_response
from flask_cors import CORS, cross_origin
from flask_gzip import Gzip
from flask_httpauth import HTTPBasicAuth
from werkzeug.security import generate_password_hash, check_password_hash

from cg_server.color import (
    get_categorical_colormap,
    get_snv_colors,
    snv_colors,
    clade_colors,
)
from cg_server.config import config
from cg_server.constants import constants
from cg_server.database import seed_database
from cg_server.download_metadata import download_metadata
from cg_server.insert_sequences import insert_sequences
from cg_server.query import query_sequences, query_consensus_snvs, select_sequences
from cg_server.query_init import query_init, query_metadata_map

app = Flask(__name__, static_url_path="", static_folder="dist")
Gzip(app)
CORS(app)
auth = HTTPBasicAuth()

# Load usernames/passwords via. an environment variable,
# as a comma-delimited string, "user1:pass1,user2:pass2"
users = {}
load_users = os.getenv("LOGINS", "")
load_users = [
    (chunk.split(":")[0], chunk.split(":")[1]) for chunk in load_users.split(",")
]
for username, password in load_users:
    users[username] = generate_password_hash(password)


# Load allowed CORS domains
cors_domains = []
if os.getenv("FLASK_ENV", "development") == "development":
    # Allow any connections from localhost in development
    cors_domains.append(re.compile(r"http://localhost"))

# Whitelist the production hostname
cors_domains.append(config["prod_hostname"])


@auth.verify_password
def verify_password(username, password):
    if username in users and check_password_hash(users.get(username), password):
        return username


connection_options = {
    "dbname": os.environ["POSTGRES_DB"],
    "user": os.environ["POSTGRES_USER"],
    "password": os.environ["POSTGRES_PASSWORD"],
    "host": os.environ["POSTGRES_HOST"],
}
if port := os.getenv("POSTGRES_PORT", None):
    connection_options["port"] = port

conn = psycopg2.connect(**connection_options)

# Quickly check if our database has been initialized yet
# If not, then let's seed it
# Only allow in development mode
if os.getenv("FLASK_ENV", "development") == "development":
    with conn.cursor() as cur:
        cur.execute(
            """
            SELECT EXISTS (
                SELECT FROM pg_tables
                WHERE  schemaname = 'public'
                AND    tablename  = 'metadata'
            );
            """
        )

        if not cur.fetchone()[0]:
            print("Seeding DB")
            seed_database(conn)
            insert_sequences(
                conn,
                os.getenv("DATA_PATH", config["data_folder"]),
                filenames_as_dates=True,
            )
            conn.commit()


@app.route("/")
@auth.login_required(optional=(not config["login_required"]))
def index():
    return app.send_static_file("index.html")


@app.route("/init")
@cross_origin(origins=cors_domains)
def init():
    return query_init(conn)


@app.route("/data", methods=["GET", "POST"])
@cross_origin(origins=cors_domains)
def get_sequences():
    req = request.json
    if not req:
        return make_response(("No filter parameters given", 400))

    res_df, res_snv = query_sequences(conn, req)

    # print(res_df)
    # print(res_snv)

    group_key = req.get("group_key", None)
    dna_or_aa = req.get("dna_or_aa", None)
    coordinate_mode = req.get("coordinate_mode", None)

    snv_col = ""
    group_col = group_key
    if dna_or_aa == constants["DNA_OR_AA"]["DNA"]:
        snv_col = "dna_snp"
    else:
        if coordinate_mode == constants["COORDINATE_MODES"]["COORD_GENE"]:
            snv_col = "gene_aa_snp"
        elif coordinate_mode == constants["COORDINATE_MODES"]["COORD_PROTEIN"]:
            snv_col = "protein_aa_snp"

    if group_key == constants["GROUP_SNV"]:
        group_col = "snp_id"

    # METADATA COUNTS
    # ---------------
    metadata_counts = dict()
    for key in config["metadata_cols"].keys():
        metadata_counts[key] = res_df[key].value_counts().to_dict()

    # COUNT GROUPS
    # ------------
    group_counts = (
        (res_snv if group_key == constants["GROUP_SNV"] else res_df)
        .groupby(group_col)
        .size()
        .to_dict()
    )
    group_counts = OrderedDict(sorted(group_counts.items(), key=lambda kv: -1 * kv[1]))

    # FILTER OUT LOW COUNT GROUPS
    # ---------------------------
    low_count_filter = req.get(
        "low_count_filter", constants["LOW_FREQ_FILTER_TYPES"]["GROUP_COUNTS"]
    )
    max_group_counts = req.get("max_group_counts", 20)
    min_local_counts = req.get("min_local_counts", 10)
    min_global_counts = req.get("min_global_counts", 5)

    # Sort groups and take the top N
    if low_count_filter == constants["LOW_FREQ_FILTER_TYPES"]["GROUP_COUNTS"]:
        # maxGroupCounts
        valid_groups = list(itertools.islice(group_counts, max_group_counts))
    elif low_count_filter == constants["LOW_FREQ_FILTER_TYPES"]["LOCAL_COUNTS"]:
        # minLocalCounts
        valid_groups = [k for k, v in group_counts.items() if v > min_local_counts]
    elif low_count_filter == constants["LOW_FREQ_FILTER_TYPES"]["GLOBAL_COUNTS"]:
        # minGlobalCounts
        _global_group_counts = data["global_group_counts"][group_col]
        valid_groups = [
            k
            for k in group_counts.keys()
            if _global_group_counts[k] > min_global_counts
        ]

    # If we're in SNV mode, always show the reference
    # no matter what
    if group_key == constants["GROUP_SNV"]:
        valid_groups = set(valid_groups)
        valid_groups.add(-1)
        valid_groups = list(valid_groups)

    # COUNTS PER LOCATION
    # -------------------

    # Build a map of location_id -> location_group
    location_ids = req.get("location_ids", None)
    location_id_to_label = {}
    for label, ids in location_ids.items():
        for i in ids:
            location_id_to_label[i] = label

    res_df["location"] = res_df["location_id"].map(location_id_to_label)
    res_snv["location"] = res_snv["location_id"].map(location_id_to_label)

    counts_per_location = res_df.groupby("location").size().rename("counts").to_dict()
    counts_per_location_date = (
        res_df.groupby(["location", "collection_date"])
        .size()
        .rename("counts")
        .reset_index()
        .rename(columns={"collection_date": "date"})
    )
    counts_per_location_date["cumulative_count"] = counts_per_location_date.groupby(
        ["location"]
    ).cumsum()

    # print("Counts per location")
    # print(counts_per_location)
    # print("Counts per location date")
    # print(counts_per_location_date)

    snv_aggs = {
        "group": ("snp_str", "first"),
        "group_name": ("snv_name", "first"),
        "counts": ("sequence_id", "count"),
        "color": ("color", "first"),
    }
    group_aggs = {"counts": ("Accession ID", "count"), "color": ("color", "first")}
    if group_key == constants["GROUP_SNV"]:
        aggs = snv_aggs
    else:
        aggs = group_aggs

    counts_per_location_date_group = (
        (res_snv if group_key == constants["GROUP_SNV"] else res_df)
        .groupby(["location", "collection_date", group_col])
        .agg(**aggs)
        .reset_index()
        .rename(columns={"collection_date": "date", group_col: "group_id"})
    )

    if group_key == constants["GROUP_SNV"]:
        # Label reference group
        ref_inds = counts_per_location_date_group["group_id"] == -1
        counts_per_location_date_group.loc[
            ref_inds, ["group", "group_name"]
        ] = constants["GROUPS"]["REFERENCE_GROUP"]
        counts_per_location_date_group.loc[ref_inds, "color"] = snv_colors[0]
    else:
        counts_per_location_date_group["group"] = counts_per_location_date_group[
            "group_id"
        ]
        counts_per_location_date_group["group_name"] = counts_per_location_date_group[
            "group_id"
        ]

    # Label invalid groups "Other"
    other_inds = (
        counts_per_location_date_group["group_id"]
        .map(dict(zip(valid_groups, np.repeat(False, len(valid_groups)))))
        .fillna(True)
    )
    counts_per_location_date_group.loc[other_inds, ["group", "group_name"]] = constants[
        "GROUPS"
    ]["OTHER_GROUP"]
    counts_per_location_date_group.loc[other_inds, ["color"]] = "#AAA"

    # Add location counts?
    counts_per_location_date_group["location_counts"] = counts_per_location_date_group[
        "location"
    ].map(counts_per_location)

    # print("Counts per location date group")
    # print(counts_per_location_date_group)

    # AGGREGATE BY GROUP AND DATE (COLLAPSE LOCATION)
    # -----------------------------------------------

    counts_per_date_group = (
        counts_per_location_date_group.groupby(["group", "date"])
        .agg(
            group_id=("group_id", "first"),
            group_name=("group_name", "first"),
            counts=("counts", "sum"),
            color=("color", "first"),
        )
        .reset_index()
    )
    # print("Counts per date & group")
    # print(counts_per_date_group)

    # COUNT GROUPS
    # ------------
    group_counts_after_low_freq = (
        counts_per_date_group.groupby("group")
        .agg(
            counts=("counts", "sum"),
            color=("color", "first"),
            group_name=("group_name", "first"),
        )
        .reset_index()
    )
    # print("Group counts after low freq collapse")
    # print(group_counts_after_low_freq)

    # AGGREGATE BY GROUP (COLLAPSE LOCATION + DATE)
    # ---------------------------------------------

    counts_per_group = (
        counts_per_date_group.groupby("group")
        .agg(
            group_id=("group_id", "first"),
            group_name=("group_name", "first"),
            counts=("counts", "sum"),
            color=("color", "first"),
        )
        .reset_index()
    )
    counts_per_group["percent"] = counts_per_group["counts"] / len(res_df)

    # print("Counts per group")
    # print(counts_per_group)

    # CHANGING POSITIONS
    # ------------------

    if group_key == constants["GROUP_SNV"]:

        def parse_snv_str(snv_str):
            chunks = snv_str.split("|")
            if dna_or_aa == constants["DNA_OR_AA"]["DNA"]:
                if len(chunks) < 3:
                    return (-1, None, None)
                return (int(chunks[0]), chunks[1], chunks[2])
            elif dna_or_aa == constants["DNA_OR_AA"]["AA"]:
                if len(chunks) < 4:
                    return (None, -1, None, None)
                return (chunks[0], int(chunks[1]), chunks[2], chunks[3])

        # Join SNV details (gene/protein, pos, ref, alt)
        if dna_or_aa == constants["DNA_OR_AA"]["DNA"]:
            snv_details = pd.DataFrame(
                [
                    [pos, ref, alt]
                    for pos, ref, alt in counts_per_group["group"]
                    .apply(parse_snv_str)
                    .values
                ],
                columns=["pos", "ref", "alt"],
                index=counts_per_group.index,
            )
        elif dna_or_aa == constants["DNA_OR_AA"]["AA"]:
            snv_details = pd.DataFrame(
                [
                    [gene_protein, pos, ref, alt]
                    for gene_protein, pos, ref, alt in counts_per_group["group"]
                    .apply(parse_snv_str)
                    .values
                ],
                columns=[
                    "gene"
                    if coordinate_mode == constants["COORDINATE_MODES"]["COORD_GENE"]
                    else "protein"
                ]
                + ["pos", "ref", "alt"],
                index=counts_per_group.index,
            )

        counts_per_group = pd.concat([counts_per_group, snv_details], axis=1)

    else:

        # Add the reference row
        counts_per_group = pd.concat(
            [
                counts_per_group,
                pd.DataFrame(
                    # group, group_id, group_name, counts, color, percent
                    [
                        (
                            constants["GROUPS"]["REFERENCE_GROUP"],
                            constants["GROUPS"]["REFERENCE_GROUP"],
                            constants["GROUPS"]["REFERENCE_GROUP"],
                            np.nan,
                            clade_colors[0],
                            np.nan,
                        )
                    ],
                    columns=counts_per_group.columns,
                ),
            ],
            axis=0,
            ignore_index=True,
        )

        group_snvs = query_consensus_snvs(conn, req, counts_per_group["group"].values)

        # Fill in reference bases/residues
        for pos, ref in zip(group_snvs["pos"].values, group_snvs["ref"].values):
            pos = int(pos)
            counts_per_group["pos_" + str(pos)] = ref

        # Fill in alternative bases/residues
        counts_per_group = counts_per_group.set_index("group")
        for i, row in group_snvs.iterrows():
            counts_per_group.loc[row["group"], "pos_" + str(row["pos"])] = row["alt"]
        counts_per_group = counts_per_group.reset_index()

    # print("Counts per group (changing positions)")
    # print(counts_per_group)

    # COLLAPSE DATA
    # -------------

    if group_key == constants["GROUP_SNV"]:
        agg_sequences = (
            res_snv.groupby("Accession ID")
            .agg(
                group_id=("snp_id", tuple),
                collection_date=("collection_date", "first"),
                location=("location", "first"),
            )
            .groupby(["collection_date", "location", "group_id"])
            .size()
            .rename("counts")
            .reset_index()
        )
    else:
        agg_sequences = (
            res_df.groupby(["collection_date", "location", group_col])
            .size()
            .rename("counts")
            .reset_index()
            .rename(columns={group_col: "group_id"})
        )

    res = """
    {{
        "aggSequences": {agg_sequences},
        "numSequences": {num_sequences},
        "dataAggLocationGroupDate": {counts_per_location_date_group},
        "dataAggGroupDate": {counts_per_date_group},
        "metadataCounts": {metadata_counts},
        "countsPerLocation": {counts_per_location},
        "countsPerLocationDate": {counts_per_location_date},
        "validGroups": {valid_groups},
        "dataAggGroup": {counts_per_group},
        "groupCounts": {group_counts_after_low_freq}
    }}
    """.format(
        agg_sequences=agg_sequences.to_json(orient="records"),
        num_sequences=agg_sequences["counts"].sum(),
        counts_per_location_date_group=counts_per_location_date_group.to_json(
            orient="records"
        ),
        counts_per_date_group=counts_per_date_group.to_json(orient="records"),
        metadata_counts=json.dumps(metadata_counts),
        counts_per_location=json.dumps(counts_per_location),
        counts_per_location_date=counts_per_location_date.to_json(orient="records"),
        valid_groups=json.dumps(valid_groups),
        counts_per_group=counts_per_group.to_json(orient="records"),
        group_counts_after_low_freq=group_counts_after_low_freq.to_json(
            orient="values"
        ),
    )

    return res


@app.route("/download_metadata", methods=["POST"])
<<<<<<< HEAD
def _download_metadata():
    req = request.json
    return download_metadata(conn, req)
=======
@cross_origin(origins=cors_domains)
def download_metadata():
    if not config["allow_metadata_download"]:
        return make_response(
            ("Metadata downloads not permitted on this version of COVID CG", 403)
        )

    req = request.json

    with conn.cursor() as cur:
        temp_table_name = select_sequences(cur, req)

        sequence_cols = [
            "Accession ID",
            "collection_date",
            "submission_date",
        ]
        sequence_cols_expr = ['q."{}"'.format(col) for col in sequence_cols]
        metadata_joins = []

        # Location columns
        location_cols = ["region", "country", "division", "location"]
        sequence_cols.extend(location_cols)
        sequence_cols_expr.extend(['loc."{}"'.format(col) for col in location_cols])

        for grouping in config["group_cols"].keys():
            sequence_cols.append(grouping)
            sequence_cols_expr.append('q."{}"'.format(grouping))

        for field in config["metadata_cols"].keys():
            sequence_cols.append(field)
            sequence_cols_expr.append(
                """
                metadata_{field}."value" as "{field}"
                """.format(
                    field=field
                )
            )
            metadata_joins.append(
                """
                JOIN "metadata_{field}" metadata_{field} 
                    ON q."{field}" = metadata_{field}."id"
                """.format(
                    field=field
                )
            )

        cur.execute(
            """
            SELECT {sequence_cols_expr}
            FROM "{temp_table_name}" q
            JOIN "location" loc ON q."location_id" = loc."id"
            {metadata_joins}
            """.format(
                temp_table_name=temp_table_name,
                sequence_cols_expr=",".join(sequence_cols_expr),
                metadata_joins="\n".join(metadata_joins),
            )
        )

        res_df = pd.DataFrame.from_records(cur.fetchall(), columns=sequence_cols)

    return make_response(res_df.to_csv(index=False), 200, {"Content-Type": "text/csv"})
>>>>>>> 2d2afac9


@app.route("/download_snvs", methods=["POST"])
@cross_origin(origins=cors_domains)
def download_snvs():
    if not config["allow_metadata_download"]:
        return make_response(
            ("Metadata downloads not permitted on this version of COVID CG", 403)
        )

    req = request.json
    res_df, res_snv = query_sequences(conn, req)
    return make_response(
        res_snv.drop(
            columns=[
                "sequence_id",
                "snp_id",
                "location_id",
                "collection_date",
                "snp_str",
                "color",
            ]
        ).to_csv(index=False),
        200,
        {"Content-Type": "text/csv"},
    )
<|MERGE_RESOLUTION|>--- conflicted
+++ resolved
@@ -467,75 +467,15 @@
 
 
 @app.route("/download_metadata", methods=["POST"])
-<<<<<<< HEAD
+@cross_origin(origins=cors_domains)
 def _download_metadata():
-    req = request.json
-    return download_metadata(conn, req)
-=======
-@cross_origin(origins=cors_domains)
-def download_metadata():
     if not config["allow_metadata_download"]:
         return make_response(
             ("Metadata downloads not permitted on this version of COVID CG", 403)
         )
 
     req = request.json
-
-    with conn.cursor() as cur:
-        temp_table_name = select_sequences(cur, req)
-
-        sequence_cols = [
-            "Accession ID",
-            "collection_date",
-            "submission_date",
-        ]
-        sequence_cols_expr = ['q."{}"'.format(col) for col in sequence_cols]
-        metadata_joins = []
-
-        # Location columns
-        location_cols = ["region", "country", "division", "location"]
-        sequence_cols.extend(location_cols)
-        sequence_cols_expr.extend(['loc."{}"'.format(col) for col in location_cols])
-
-        for grouping in config["group_cols"].keys():
-            sequence_cols.append(grouping)
-            sequence_cols_expr.append('q."{}"'.format(grouping))
-
-        for field in config["metadata_cols"].keys():
-            sequence_cols.append(field)
-            sequence_cols_expr.append(
-                """
-                metadata_{field}."value" as "{field}"
-                """.format(
-                    field=field
-                )
-            )
-            metadata_joins.append(
-                """
-                JOIN "metadata_{field}" metadata_{field} 
-                    ON q."{field}" = metadata_{field}."id"
-                """.format(
-                    field=field
-                )
-            )
-
-        cur.execute(
-            """
-            SELECT {sequence_cols_expr}
-            FROM "{temp_table_name}" q
-            JOIN "location" loc ON q."location_id" = loc."id"
-            {metadata_joins}
-            """.format(
-                temp_table_name=temp_table_name,
-                sequence_cols_expr=",".join(sequence_cols_expr),
-                metadata_joins="\n".join(metadata_joins),
-            )
-        )
-
-        res_df = pd.DataFrame.from_records(cur.fetchall(), columns=sequence_cols)
-
-    return make_response(res_df.to_csv(index=False), 200, {"Content-Type": "text/csv"})
->>>>>>> 2d2afac9
+    return download_metadata(conn, req)
 
 
 @app.route("/download_snvs", methods=["POST"])
