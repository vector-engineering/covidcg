.git
*.pyc
*.pyo
*.pyd
__pycache__
.pytest_cache

.dockerignore
.git
.gitignore
.gitattributes
.gcloudignore
.editorconfig
.ipynb_checkpoints
.snakemake
.vscode

<<<<<<< HEAD
__pycache__
=======
build
>>>>>>> ba37ac2f
data
data_genbank
data_az
data_ma
dist
example_data_genbank
figures
node_modules
notebooks
pymol
workflow_main
workflow_custom_ingest
workflow_gisaid_ingest
workflow_genbank_ingest

README.md
LICENSE
environment.yml<|MERGE_RESOLUTION|>--- conflicted
+++ resolved
@@ -15,11 +15,7 @@
 .snakemake
 .vscode
 
-<<<<<<< HEAD
-__pycache__
-=======
 build
->>>>>>> ba37ac2f
 data
 data_genbank
 data_az
