# docker compose --env-file .cloudsql_env -f docker-compose.cloudsql.yml -p cgcloudsql build
# docker compose --env-file .cloudsql_env -f docker-compose.cloudsql.yml -p cgcloudsql up -d

version: "3.7"

services:
  server:
    build:
      context: ./
      dockerfile: ./services/server/cloudsql.Dockerfile
    environment:
      - LOGINS=user1:pass1,user2:pass2
      - FLASK_APP=cg_server/main.py
      - FLASK_ENV=development
      - CONFIGFILE=/opt/${CONFIGFILE}
      - CONSTANTSFILE=/opt/constants/defs.json
      - DATA_PATH=/data
      - STATIC_DATA_PATH=/opt/static_data
      - CLOUDSQL_CONNECTION_NAME
      - POSTGRES_USER
      - POSTGRES_PASSWORD
      - POSTGRES_DB
      - POSTGRES_HOST
      - POSTGRES_MAX_CONN=20
<<<<<<< HEAD
    # command: "gunicorn --bind :5000 --workers 1 --threads 8 --timeout 0 cg_server.main:app"
=======
    # command: "gunicorn --bind :5001 --workers 1 --threads 8 --timeout 0 cg_server.main:app"
>>>>>>> 5975f105
    command: "flask run --host 0.0.0.0 --port=5001"
    ports:
      - 5001:5001
    working_dir: /app
    volumes:
      # Mount the volume for the cloudsql proxy.
      - cloudsql:/cloudsql
      - ./services/server:/app:cached # Mount the server python code at run-time, so that the flask development server can refresh on changes
      - ./example_data_genbank:/data:cached # Mount the data at run-time (for database seeding only). Should prevent sending all the data over unnecessarily at build-time
      - ./src/constants:/opt/constants:cached
      - ./config:/opt/config:cached
      - ./static_data:/opt/static_data:cached
    depends_on:
      - sql_proxy

  sql_proxy:
    image: gcr.io/cloudsql-docker/gce-proxy:1.19.1
    command:
      - "/cloud_sql_proxy"
      - "-dir=/cloudsql"
      - "-instances=${CLOUDSQL_CONNECTION_NAME}"
      - "-credential_file=/tmp/keys/keyfile.json"
    # Allow the container to bind to the unix socket.
    user: root
    volumes:
      - ${GOOGLE_APPLICATION_CREDENTIALS}:/tmp/keys/keyfile.json:ro
      - cloudsql:/cloudsql

  frontend:
    build:
      context: ./
      dockerfile: ./services/frontend/Dockerfile
    environment:
      CONFIGFILE: /app/${CONFIGFILE}
    working_dir: /app
    volumes:
      - ./src:/app/src:cached # Mount the JS code at run-time, so the babel server can recompile the app on file changes
      - ./config:/app/config:cached
      - ./static_data:/app/static_data:cached
    command: "npm start -s"
    ports:
      - 3000:3000

volumes:
  cloudsql:<|MERGE_RESOLUTION|>--- conflicted
+++ resolved
@@ -22,11 +22,7 @@
       - POSTGRES_DB
       - POSTGRES_HOST
       - POSTGRES_MAX_CONN=20
-<<<<<<< HEAD
-    # command: "gunicorn --bind :5000 --workers 1 --threads 8 --timeout 0 cg_server.main:app"
-=======
     # command: "gunicorn --bind :5001 --workers 1 --threads 8 --timeout 0 cg_server.main:app"
->>>>>>> 5975f105
     command: "flask run --host 0.0.0.0 --port=5001"
     ports:
       - 5001:5001
