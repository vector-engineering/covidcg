{
    "S": "6ZGG",
<<<<<<< HEAD
    "nsp5": "7RFW",
    "nsp12": "7OZU"
=======
    "nsp5 - 3CLp": "7RFW",
    "nsp12 - RdRp": "7OZU"
>>>>>>> ce1b8f3e
}<|MERGE_RESOLUTION|>--- conflicted
+++ resolved
@@ -1,10 +1,5 @@
 {
     "S": "6ZGG",
-<<<<<<< HEAD
-    "nsp5": "7RFW",
-    "nsp12": "7OZU"
-=======
     "nsp5 - 3CLp": "7RFW",
     "nsp12 - RdRp": "7OZU"
->>>>>>> ce1b8f3e
 }