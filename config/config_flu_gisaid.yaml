# ------------------
#       GLOBAL
# ------------------

# Virus this config is written for
virus: "flu"

# Path to folder with downloaded and processed data
# This path is relative to the project root
data_folder: "data_gisaid_flu"

# Path to folder with genome information (reference.fasta, genes.json, proteins.json)
# This path is relative to the project root
static_data_folder: "static_data/flu"

# Path to folder with data to use in development
# This path is relative to the project root
# Only used for database seeding in development
<<<<<<< HEAD
# example_data_folder: "data_gisaid_flu"
example_data_folder: "data_gisaid_flu"
=======
example_data_folder: "data_flu_small"
>>>>>>> 81e48f13

# Database for this virus
postgres_db: "flu_gisaid"

# ------------------
#       INGEST
# ------------------

# Number of genomes to load into memory before flushing to disk
chunk_size: 10000

# --------------------
#       ANALYSIS
# --------------------

segments: ["1", "2", "3", "4", "5", "6", "7", "8"]

# Insertions or deletions with more than this difference in bases between the
# ref and the alt will be discarded (NT level only)
max_indel_length: 100

# Mutations with less than this number of global occurrences will be ignored
mutation_count_threshold: 3

# Threshold of prevalence to report a mutation as being a consensus
# mutation for a group (e.g., clade, lineage)
consensus_fraction: 0.9

# Threshold of prevalence to report a mutation as being associated
# with a group (e.g., clade, lineage)
min_reporting_fraction: 0.05

metadata_cols:
  passage:
    title: "Passage"
  host:
    title: "Host"
  isolate_submitter:
    title: "Isolate Submitter"
  submitting_lab:
    title: "Submitting Lab"
  originating_lab:
    title: "Originating Lab"
  authors:
    title: "Authors"
  publication:
    title: "Publication"
  gender:
    title: "Gender"
  patient_status:
    title: "Patient Status"

group_cols:
  serotype:
    name: "serotype"
    title: "Serotype"
    description: ""
    show_collapse_options: false

# AZ report options
report_gene: HA
report_group_col: serotype
report_group_references:
  B-vic: B-Austria-1359417-2021
  B-yam: B-Phuket-3073-2013
  H1N1: A-Victoria-2570-2019
  H3N2: A-Cambodia-e0826360-2020

# Surveillance plot options
# see: workflow_main/scripts/surveillance.py
surv_group_col: "serotype"
surv_start_date: "1956-01-01"
surv_period: "Y"
surv_min_combo_count: 50
surv_min_single_count: 50
surv_start_date_days_ago: 90
surv_end_date_days_ago: 30
surv_group_references:
  B-vic: B-Austria-1359417-2021
  B-yam: B-Phuket-3073-2013
  H1N1: A-Victoria-2570-2019
  H3N2: A-Cambodia-e0826360-2020

# ---------------
#    DATABASE
# ---------------

# Split mutation table partitions into periods of this length
# See: https://pandas.pydata.org/pandas-docs/stable/user_guide/timeseries.html#offset-aliases
# Common options:
# 'D' calendar day frequency
# 'W' weekly frequency
# 'M' month end frequency
mutation_partition_break: "Y"

# ---------------
#     SERVER
# ---------------

# Require a login for accessing the website
# Users are provided to the app via. the "LOGINS" environment variable,
# which is structured as "user1:pass1,user2:pass2,..."
login_required: true

dev_hostname: "http://localhost:5003"
prod_hostname:
  - "https://flu.pathmut.org"
  - "https://flu.gisaid.pathmut.org"

# ----------------------
#     VISUALIZATION
# ----------------------

site_title: "Flu PathMut"
data_provider: "GISAID"

# Home page
show_home_banner: false
show_walkthroughs: false
show_surveillance: true
show_global_seq_plot: false

show_reports_tab: false
show_global_sequencing_tab: false
show_methods_tab: false
show_related_projects_tab: false

default_gene: HA
default_protein: HA

min_date: "1956-01-01"

show_logos:
  GISAID: true
  GenBank: false

# Allow downloads of sequence metadata (before aggregation)
allow_metadata_download: true
# Allow downloads of raw genomes
allow_genome_download: true<|MERGE_RESOLUTION|>--- conflicted
+++ resolved
@@ -16,12 +16,7 @@
 # Path to folder with data to use in development
 # This path is relative to the project root
 # Only used for database seeding in development
-<<<<<<< HEAD
-# example_data_folder: "data_gisaid_flu"
 example_data_folder: "data_gisaid_flu"
-=======
-example_data_folder: "data_flu_small"
->>>>>>> 81e48f13
 
 # Database for this virus
 postgres_db: "flu_gisaid"
