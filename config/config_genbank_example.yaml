# ------------------
#       GLOBAL
# ------------------

# Virus this config is written for
virus: "sars2"

# Path to folder with downloaded and processed data
# This path is relative to the project root
data_folder: "example_data_genbank/SARS-CoV-2"

# Path to folder with genome information (reference.fasta, genes.json, proteins.json)
# This path is relative to the project root
static_data_folder: "static_data/SARS-CoV-2"

# Path to folder with data to use in development
# This path is relative to the project root
example_data_folder: "example_data_genbank/SARS-CoV-2"

# Database for this virus
postgres_db: "cg_dev"
# ------------------
#       INGEST
# ------------------

# Number of genomes to load into memory before flushing to disk
chunk_size: 100000

# --------------------
#       ANALYSIS
# --------------------

# Mutations with less than this number of global occurrences will be ignored
mutation_count_threshold: 3

# Threshold of prevalence to report a mutation as being a consensus
# mutation for a group (e.g., clade, lineage)
consensus_fraction: 0.9

# Threshold of prevalence to report a mutation as being associated
# with a group (e.g., clade, lineage)
min_reporting_fraction: 0.05

metadata_cols:
  database:
    title: "Database"
  host:
    title: "Host"
  isolation_source:
    title: "Isolation source"
  authors:
    title: "Authors"
  publications:
    title: "Publications"

group_cols:
  lineage:
    name: "lineage"
    title: "Lineage"
    description: ""
    link:
      title: "(Lineage Descriptions)"
      href: "https://cov-lineages.org/descriptions.html"

# Surveillance plot options
# see: workflow_main/scripts/surveillance.py
surv_min_combo_count: 50
surv_min_single_count: 50
<<<<<<< HEAD
surv_start_date: "2020-01-01" # Overrides days ago
surv_start_date_days_ago: 240 # Not used
surv_end_date: "2020-03-01" # Overrides days ago
=======
surv_start_date: '2020-01-01' # Overrides days ago
surv_start_date_days_ago: 240 # Not used
surv_end_date: '2020-03-01' # Overrides days ago
>>>>>>> 5622a5a1
surv_end_date_days_ago: 30 # Not used

# ---------------
#    DATABASE
# ---------------

# Split mutation table partitions into periods of this length
# See: https://pandas.pydata.org/pandas-docs/stable/user_guide/timeseries.html#offset-aliases
<<<<<<< HEAD
# Common options:
# 'D' calendar day frequency
# 'W' weekly frequency
# 'M' month end frequency
mutation_partition_break: "M"
=======
# Common options: 
# 'D' calendar day frequency
# 'W' weekly frequency
# 'M' month end frequency
mutation_partition_break: 'M'
>>>>>>> 5622a5a1

# ---------------
#     SERVER
# ---------------

# Require a login for accessing the website
# Users are provided to the app via. the "LOGINS" environment variable,
# which is structured as "user1:pass1,user2:pass2,..."
login_required: false

dev_hostname: "http://localhost:5000"
prod_hostname: "https://genbank.covidcg.org"
# prod_hostname: "http://localhost:8080"

# ----------------------
#     VISUALIZATION
# ----------------------

show_logos:
  GISAID: false
  GenBank: true

# Allow downloads of sequence metadata (before aggregation)
allow_metadata_download: true
# Allow downloads of raw genomes
allow_genome_download: true<|MERGE_RESOLUTION|>--- conflicted
+++ resolved
@@ -66,15 +66,9 @@
 # see: workflow_main/scripts/surveillance.py
 surv_min_combo_count: 50
 surv_min_single_count: 50
-<<<<<<< HEAD
 surv_start_date: "2020-01-01" # Overrides days ago
 surv_start_date_days_ago: 240 # Not used
 surv_end_date: "2020-03-01" # Overrides days ago
-=======
-surv_start_date: '2020-01-01' # Overrides days ago
-surv_start_date_days_ago: 240 # Not used
-surv_end_date: '2020-03-01' # Overrides days ago
->>>>>>> 5622a5a1
 surv_end_date_days_ago: 30 # Not used
 
 # ---------------
@@ -83,19 +77,11 @@
 
 # Split mutation table partitions into periods of this length
 # See: https://pandas.pydata.org/pandas-docs/stable/user_guide/timeseries.html#offset-aliases
-<<<<<<< HEAD
 # Common options:
 # 'D' calendar day frequency
 # 'W' weekly frequency
 # 'M' month end frequency
 mutation_partition_break: "M"
-=======
-# Common options: 
-# 'D' calendar day frequency
-# 'W' weekly frequency
-# 'M' month end frequency
-mutation_partition_break: 'M'
->>>>>>> 5622a5a1
 
 # ---------------
 #     SERVER
