--- conflicted
+++ resolved
@@ -35,7 +35,6 @@
 
 #### Data Requirements
 
-<<<<<<< HEAD
 Data processing is handled by a snakemake pipeline as defined in `Snakefile` in the project root. Input data is currently downloaded from a GISAID feed, where each isolate is a line of a serialized JSON object. The fields required for each isolate's JSON object are:
 
 - sequence
@@ -60,17 +59,6 @@
 - covv_assembly_method
 
 Instructions for processing data from another data source, such as in-house data, is coming soon.
-=======
-The python scripts require a `data` folder inside the root folder of the project in order to run. In accordance with the [GISAID](https://www.gisaid.org/) [Database Access Agreement (DAA)](https://www.gisaid.org/registration/terms-of-use/), we cannot share data outside of their distribution service.
-
-We are currently rewriting our data pipeline to be more generalized, and will update on instructions soon.
-
-#### Data Package
-
-As of version 1.2.0, the snakemake pipeline will bundle all necessary data into a file `data_package.json`.
-
-If hosting your own COVID CG instance, you can either point the application to our data package, or host your own by changing the URL for the data package (located at `src/stores/asyncDataStore.js`).
->>>>>>> a1ec327e
 
 ### Javascript
 
