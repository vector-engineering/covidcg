--- conflicted
+++ resolved
@@ -1,10 +1,6 @@
 {
   "name": "covidcg",
-<<<<<<< HEAD
-  "version": "2.5.2",
-=======
   "version": "2.7.0-dev2",
->>>>>>> 632f57da
   "description": "",
   "engines": {
     "node": ">=8",
