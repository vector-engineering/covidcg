--- conflicted
+++ resolved
@@ -1,10 +1,6 @@
 {
   "name": "covidcg",
-<<<<<<< HEAD
-  "version": "2.7.4",
-=======
-  "version": "2.7.6-qual-rc3",
->>>>>>> d61f1671
+  "version": "2.7.7",
   "description": "",
   "engines": {
     "node": ">=8",
