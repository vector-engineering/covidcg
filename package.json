{
  "name": "covidcg",
<<<<<<< HEAD
  "version": "2.5.0-rsvdev4",
=======
  "version": "2.5.1-beta1",
>>>>>>> 5975f105
  "description": "",
  "engines": {
    "node": ">=8",
    "npm": ">=3"
  },
  "scripts": {
    "clean-cache": "rimraf node_modules/.cache",
    "preinstall": "node tools/nodeVersionCheck.js",
    "start-message": "babel-node tools/startMessage.js",
    "prestart": "npm run clean-cache && npm run start-message",
    "start": "concurrently -k -r -s first \"npm run open:src\" \"npm run lint:watch\"",
    "start:gisaid": "concurrently -k -r -s first \"CONFIGFILE=config/config_gisaid.yaml npm run open:src\" \"npm run lint:watch\"",
    "start:genbank": "concurrently -k -r -s first \"CONFIGFILE=config/config_genbank.yaml npm run open:src\" \"npm run lint:watch\"",
    "open:src": "babel-node tools/srcServer.js",
    "open:dist": "babel-node tools/distServer.js",
    "lint": "esw webpack.config.* src tools --color",
    "lint:watch": "npm run lint -- --watch",
    "clean-dist": "npm run remove-dist && mkdir dist",
    "remove-dist": "rimraf ./dist",
    "prebuild": "npm run clean-cache && npm run clean-dist",
    "build": "babel-node tools/build.js && npm run open:dist",
    "build-only": "babel-node tools/build.js",
    "open:cover": "npm run test:cover && open-cli ./coverage/lcov-report/index.html",
    "analyze-bundle": "babel-node ./tools/analyzeBundle.js"
  },
  "author": "",
  "license": "MIT",
  "dependencies": {
    "@sentry/react": "6.2.3",
    "@sentry/tracing": "6.2.3",
    "@sentry/webpack-plugin": "1.14.2",
    "d3-format": "3.0.0",
    "litemol": "2.4.2",
    "mobx": "5.15.4",
    "mobx-react": "6.2.2",
    "mobx-router": "0.2.9",
    "sass": "1.49.7",
    "object-assign": "4.1.1",
    "polished": "3.6.5",
    "react": "16.11.0",
    "react-data-grid": "7.0.0-canary.16",
    "react-dom": "16.11.0",
    "react-draggable": "4.4.2",
    "react-dropdown-tree-select": "2.3.2",
    "react-input-slider": "6.0.0",
    "react-modal": "3.11.2",
    "react-multi-select-component": "3.0.0",
    "react-tooltip": "4.2.7",
    "react-transition-group": "4.4.1",
    "react-use-dimensions": "1.2.1",
    "react-virtualized-auto-sizer": "1.0.3",
    "react-window": "1.8.6",
    "string-replace-loader": "2.3.0",
    "styled-components": "5.1.1",
    "vega": "5.20.2",
    "vega-embed": "6.10.0",
    "vega-lite": "4.12.2"
  },
  "devDependencies": {
<<<<<<< HEAD
    "@babel/cli": "7.16.8",
=======
    "@babel/cli": "7.17.3",
>>>>>>> 5975f105
    "@babel/core": "7.6.4",
    "@babel/node": "7.6.3",
    "@babel/plugin-proposal-class-properties": "7.5.5",
    "@babel/plugin-proposal-decorators": "7.10.1",
    "@babel/plugin-transform-react-constant-elements": "7.6.3",
    "@babel/plugin-transform-runtime": "7.6.2",
    "@babel/polyfill": "7.6.0",
    "@babel/preset-env": "7.6.3",
    "@babel/preset-react": "7.6.3",
    "autoprefixer": "9.7.0",
    "babel-core": "7.0.0-bridge.0",
    "babel-eslint": "10.0.3",
    "babel-loader": "8.0.6",
    "babel-plugin-styled-components": "1.12.0",
    "babel-plugin-transform-react-remove-prop-types": "0.4.24",
    "browser-sync": "2.26.14",
    "chalk": "2.4.2",
    "concurrently": "5.3.0",
    "connect-history-api-fallback": "1.6.0",
    "css-loader": "3.2.0",
    "cssnano": "4.1.10",
    "eslint": "6.6.0",
    "eslint-plugin-import": "2.18.2",
    "eslint-plugin-react": "7.16.0",
    "eslint-watch": "6.0.1",
    "file-loader": "4.2.0",
    "hard-source-webpack-plugin": "0.13.1",
    "html-webpack-plugin": "3.2.0",
    "js-yaml": "3.14.1",
    "js-yaml-loader": "1.2.2",
    "mini-css-extract-plugin": "0.8.0",
    "open-cli": "6.0.1",
    "postcss-loader": "3.0.0",
    "prop-types": "15.7.2",
    "rimraf": "3.0.0",
    "sass-loader": "8.0.0",
    "style-loader": "1.0.0",
    "url-loader": "2.2.0",
    "webpack": "4.41.2",
    "webpack-bundle-analyzer": "3.6.0",
    "webpack-dev-middleware": "3.7.2",
    "webpack-hot-middleware": "2.25.0",
    "worker-loader": "2.0.0"
  },
  "keywords": [],
  "repository": {
    "type": "git",
    "url": ""
  },
  "babel": {
    "env": {
      "development": {
        "presets": [
          "@babel/preset-env",
          "@babel/preset-react"
        ],
        "plugins": [
          "@babel/plugin-transform-runtime",
          "@babel/plugin-proposal-class-properties"
        ]
      },
      "production": {
        "presets": [
          "@babel/preset-env",
          "@babel/preset-react"
        ],
        "plugins": [
          "@babel/plugin-transform-runtime",
          "@babel/plugin-proposal-class-properties",
          "@babel/plugin-transform-react-constant-elements",
          "transform-react-remove-prop-types"
        ]
      },
      "test": {
        "presets": [
          "@babel/preset-env",
          "@babel/preset-react"
        ],
        "plugins": [
          "@babel/plugin-transform-runtime",
          "@babel/plugin-proposal-class-properties"
        ]
      }
    }
  },
  "eslintConfig": {
    "root": true,
    "extends": [
      "eslint:recommended",
      "plugin:import/errors",
      "plugin:import/warnings",
      "plugin:react/recommended"
    ],
    "plugins": [
      "react"
    ],
    "parser": "babel-eslint",
    "parserOptions": {
      "ecmaVersion": 6,
      "sourceType": "module",
      "ecmaFeatures": {
        "jsx": true,
        "experimentalObjectRestSpread": true
      }
    },
    "env": {
      "es6": true,
      "browser": true,
      "node": true,
      "jquery": true,
      "jest": true
    },
    "globals": {}
  }
}<|MERGE_RESOLUTION|>--- conflicted
+++ resolved
@@ -1,10 +1,6 @@
 {
   "name": "covidcg",
-<<<<<<< HEAD
   "version": "2.5.0-rsvdev4",
-=======
-  "version": "2.5.1-beta1",
->>>>>>> 5975f105
   "description": "",
   "engines": {
     "node": ">=8",
@@ -64,11 +60,7 @@
     "vega-lite": "4.12.2"
   },
   "devDependencies": {
-<<<<<<< HEAD
-    "@babel/cli": "7.16.8",
-=======
     "@babel/cli": "7.17.3",
->>>>>>> 5975f105
     "@babel/core": "7.6.4",
     "@babel/node": "7.6.3",
     "@babel/plugin-proposal-class-properties": "7.5.5",
