import React from 'react';
import PropTypes from 'prop-types';
import styled from 'styled-components';

const SelectContainer = styled.div`
  margin: 5px 5px 0px 5px;
  padding: 5px 8px;
`;

const GroupKeySelectForm = styled.form`
  display: flex;
  flex-direction: column;
<<<<<<< HEAD
  padding-right: 60px;
=======
  padding-right: 20px;
>>>>>>> 8a5f0b82
  label {
    display: flex;
    flex-direction: column;
    align-items: flex-start;
    justify-content: flex-start;
  }
  select {
    padding: 1px 5px;
    margin-left: 0.75em;
    flex-grow: 1;
<<<<<<< HEAD
    margin-top: 10px;
    width: 100%;
    border-radius: 0px;
=======
    margin-top: 5px;
    width: 100%;
    border-radius: 3px;
>>>>>>> 8a5f0b82
  }
`;

const RadioForm = styled.form`
  display: flex;
  flex-direction: column;
  align-items: flex-start;
  justify-content: flex-start;
  margin-top: 0.85em;

  p {
    // margin-right: 0.1em;
    margin: 0px;
  }

  .radio-row {
    flex-grow: 1;
    display: flex;
    flex-direction: row;
    align-items: center;
    justify-content: flex-start;
<<<<<<< HEAD
    margin-top: 10px;
=======
    margin-top: 5px;
>>>>>>> 8a5f0b82
  }

  .radio-item {
    margin-left: 0.65em;
    display: flex;
    flex-direction: row;
    align-items: center;

    input {
      margin: 0px;
      margin-right: 0.5em;
    }
  }
`;

const GroupBySelect = ({ groupKey, dnaOrAa, onChange }) => {
  let handleGroupKeyChange = (event) => {
    onChange(event.target.value, dnaOrAa);
  };

  let handleDnaOrAaChange = (event) => {
    onChange(groupKey, event.target.value);
  };

  // group by options
  let groupByOptions = [
    { label: 'Lineage', value: 'lineage' },
    { label: 'SNP', value: 'snp' },
    // { label: 'SNP Signature', value: 'snp_sig' },
  ];

  // Create option elements
  let optionElements = [];
  groupByOptions.forEach((opt) => {
    optionElements.push(
      <option key={opt.value} value={opt.value}>
        {opt.label}
      </option>
    );
  });

  return (
    <SelectContainer>
      <GroupKeySelectForm>
        <label>
          Group sequences by:
          <select value={groupKey} onChange={handleGroupKeyChange}>
            {optionElements}
          </select>
        </label>
      </GroupKeySelectForm>
      <RadioForm>
        <p>Mutation format:</p>
        <div className="radio-row">
          <div className="radio-item">
            <input
              type="radio"
              id="dnaChoice"
              name="dnaOrAa"
              value="dna"
              checked={dnaOrAa === 'dna'}
              onChange={handleDnaOrAaChange}
            ></input>
            <label htmlFor="dnaChoice">NT</label>
          </div>
          <div className="radio-item">
            <input
              type="radio"
              id="aaChoice"
              name="dnaOrAa"
              value="aa"
              checked={dnaOrAa === 'aa'}
              onChange={handleDnaOrAaChange}
            ></input>
            <label htmlFor="aaChoice">AA</label>
          </div>
        </div>
      </RadioForm>
    </SelectContainer>
  );
};

GroupBySelect.propTypes = {
  groupKey: PropTypes.string,
  dnaOrAa: PropTypes.string,
  onChange: PropTypes.func,
};

GroupBySelect.defaultProps = {
  groupKey: 'lineage',
  dnaOrAa: 'dna',
  onChange: () => {},
};

export default GroupBySelect;<|MERGE_RESOLUTION|>--- conflicted
+++ resolved
@@ -10,11 +10,7 @@
 const GroupKeySelectForm = styled.form`
   display: flex;
   flex-direction: column;
-<<<<<<< HEAD
-  padding-right: 60px;
-=======
   padding-right: 20px;
->>>>>>> 8a5f0b82
   label {
     display: flex;
     flex-direction: column;
@@ -25,15 +21,9 @@
     padding: 1px 5px;
     margin-left: 0.75em;
     flex-grow: 1;
-<<<<<<< HEAD
-    margin-top: 10px;
-    width: 100%;
-    border-radius: 0px;
-=======
     margin-top: 5px;
     width: 100%;
     border-radius: 3px;
->>>>>>> 8a5f0b82
   }
 `;
 
@@ -55,11 +45,7 @@
     flex-direction: row;
     align-items: center;
     justify-content: flex-start;
-<<<<<<< HEAD
-    margin-top: 10px;
-=======
     margin-top: 5px;
->>>>>>> 8a5f0b82
   }
 
   .radio-item {
