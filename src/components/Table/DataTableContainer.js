/* eslint-disable react/display-name */
import React, { useState, useEffect } from 'react';
import styled from 'styled-components';

import EmptyDataTable from './EmptyDataTable';
import 'react-data-grid/dist/react-data-grid.css';
import { observer } from 'mobx-react';
import _ from 'underscore';

import { useStores } from '../../stores/connect';
import { nanmax, nanmin } from '../../utils/math';
import {
  snapGeneNTColors,
  shingAAColors,
  clustalXAAColors,
  zappoAAColors,
  transmembraneAAColors,
} from '../../utils/colors';
import TableOptions from './TableOptions';
import {
  geneColumn,
  positionColumn,
  indexColumn,
  refColumn,
  altColumn,
  lineageColumn,
  getDefaultColumns,
  getSinglePosColumn,
} from './columnDefs';
import SkeletonElement from '../SkeletonElement';
import { asyncStates } from '../../stores/uiStore';
import DataTable from './DataTable';

const DataTableContainer = styled.div`
  display: flex;
  flex-direction: column;
  position: relative;
  span.position-title {
    font-size: 12px;
    font-weight: 500;
  }
`;

const comparer = ({ sortDirection, sortColumn }) => (a, b) => {
  if (sortDirection === 'ASC' || sortDirection === 'None') {
    return a[sortColumn] > b[sortColumn] ? 1 : -1;
  }
  if (sortDirection === 'DESC') {
    return a[sortColumn] < b[sortColumn] ? 1 : -1;
  }
};

const sortRows = (rows, sortFn) => {
  // Set aside the reference, and remove it from the rows list
  let refRow = _.findWhere(rows, { group: 'Reference' });
  rows = _.reject(rows, (row) => row.group == 'Reference');
  rows = rows.sort(sortFn);
  rows.unshift(refRow);
  return rows;
};

const NewLineageDataTable = observer(() => {
  const { covidStore, uiStore } = useStores();

  const [state, setState] = useState({
    // Color by 'compare': Comparison to reference, or 'code': With a defined color code
    colorMode: 'compare',
    // 'match' or 'mismatch'
    compareMode: 'mismatch',
    compareColor: 'yellow',
    rows: covidStore.caseDataAggGroup,
    sortColumn: 'cases_sum',
    sortDirection: 'DESC',
  });

  useEffect(() => {
    setState({
      ...state,
      rows: sortRows(
        covidStore.caseDataAggGroup,
        comparer({
          sortDirection: state.sortDirection,
          sortColumn: state.sortColumn,
        })
      ),
    });
  }, [covidStore.caseDataAggGroup]);

  const handleColorModeChange = (event) =>
    setState({ ...state, colorMode: event.target.value });
  const handleCompareModeChange = (event) =>
    setState({ ...state, compareMode: event.target.value });
  const handleCompareColorChange = (event) =>
    setState({ ...state, compareColor: event.target.value });

  const renderTable = () => {
    if (
      uiStore.caseDataState === asyncStates.STARTED ||
      uiStore.aggCaseDataState === asyncStates.STARTED
    ) {
      return (
        <div
          style={{
            paddingRight: '24px',
            paddingLeft: '12px',
            paddingTop: '24px',
            height: '100%',
          }}
        >
          {_.times(20, (i) => (
            <SkeletonElement
              key={Math.random()}
              delay={5 + i + (i % 2) * 12.5}
              height={'25px'}
            />
          ))}
        </div>
      );
    }

    // If we have no rows, then return an empty element
    // We'll always have the "reference" row, so no rows = 1 row
    if (state.rows.length === 1) {
      return <EmptyDataTable />;
    }

    // Get the maximum and minimum cases_sum and cases_percent for the colormaps
    // Ignore those values for the reference row (which are NaN)
    let maxCasesSum = _.reduce(
      covidStore.caseDataAggGroup,
      (memo, group) => nanmax(memo, group.cases_sum),
      0
    );
    let minCasesSum = _.reduce(
      covidStore.caseDataAggGroup,
      (memo, group) => nanmin(memo, group.cases_sum),
      0
    );
    let maxCasesPercent = _.reduce(
      covidStore.caseDataAggGroup,
      (memo, group) => nanmax(memo, group.cases_percent),
      0
    );
    let minCasesPercent = _.reduce(
      covidStore.caseDataAggGroup,
      (memo, group) => nanmin(memo, group.cases_percent),
      0
    );

    const handleGridSort = (sortColumn, sortDirection) => {
      console.log('handle grid sort', sortColumn, sortDirection);

      let _sortDirection = sortDirection;
      if (sortDirection === 'NONE') {
        _sortDirection = 'ASC';
      }

      const _rows = sortRows(
        state.rows,
        comparer({
          sortDirection: _sortDirection,
          sortColumn: state.sortColumn,
        })
      );

      setState({
        ...state,
        rows: _rows,
        sortColumn,
        sortDirection: _sortDirection,
      });
    };

    const buildColumns = () => {
      let _columns = [];
      // For lineage grouping, add lineage column
      if (covidStore.groupKey === 'lineage') {
        _columns.push(lineageColumn(handleGridSort));
      }

      // For SNP grouping, add each SNP chunk as its own column
      if (covidStore.groupKey === 'snp') {
        // Add the gene column, if we're in AA mode
        if (covidStore.dnaOrAa === 'aa') {
          _columns.push(geneColumn(handleGridSort));
        }
        // Add the position column
        // We don't need as much space for this, for AA mode
        if (covidStore.dnaOrAa === 'dna') {
          _columns.push(positionColumn(handleGridSort));
        } else {
          _columns.push(indexColumn(handleGridSort));
        }
        _columns.push(refColumn(handleGridSort));
        _columns.push(altColumn(handleGridSort));
      }

      // example row
      // cases_percent: 0.6880290205562273
      // cases_sum: 569
      // group: "B.1"
      // pos_23402: "G"
      // pos_23730: "C"
      // pos_24033: "C"

      _columns = _columns.concat(
        getDefaultColumns({
          minCasesPercent,
          maxCasesPercent,
          minCasesSum,
          maxCasesSum,
          handleGridSort,
        })
      );

      // Build a column for each changing position
      let refRow = _.findWhere(covidStore.caseDataAggGroup, {
        group: 'Reference',
      });
      if (!refRow) {
        return null;
      }

      Object.keys(refRow).forEach((col) => {
        // Only process columns starting with "pos_"
        if (!col.startsWith('pos_')) {
          return;
        }

        let colors;
        if (covidStore.dnaOrAa === 'dna') {
          colors = snapGeneNTColors;
        } else {
          if (state.compareColor === 'code' || state.colorMode === 'code') {
            colors = shingAAColors;
          } else if (
            state.compareColor === 'clustal' ||
            state.colorMode === 'clustal'
          ) {
            colors = clustalXAAColors;
          } else if (
            state.compareColor === 'zappo' ||
            state.colorMode === 'zappo'
          ) {
            colors = zappoAAColors;
          } else if (
            state.compareColor === 'zhao-london' ||
            state.colorMode === 'zhao-london'
          ) {
            colors = transmembraneAAColors;
          }
        }

        // 0-indexed to 1-indexed
        let pos = parseInt(col.substring(4)) + 1;

        _columns.push(
          getSinglePosColumn({
            pos,
            col,
            colorMode: state.colorMode,
            refRow,
            compareMode: state.compareMode,
            compareColor: state.compareColor,
            colors,
          })
        );
      });

      // console.log(_columns);

      return _columns;
    };

    const columns = buildColumns() || [];

    let positionTitleOffset = 0;
    let posColOffset = 0;
    if (covidStore.groupKey === 'lineage') {
      positionTitleOffset = 250;
      posColOffset = 5;
    } else if (covidStore.groupKey === 'snp') {
      if (covidStore.dnaOrAa === 'dna') {
        positionTitleOffset = 310;
        posColOffset = 7;
      } else {
        positionTitleOffset = 360;
        posColOffset = 8;
      }
    }

    console.log(state.sortColumn, state.sortDirection, columns);

    return (
      <>
        <span
          className="position-title"
          style={{ marginLeft: positionTitleOffset }}
        >
          {covidStore.dnaOrAa === 'dna'
            ? 'Genomic Coordinate'
            : 'Residue Index'}
        </span>
<<<<<<< HEAD
        <div style={{ paddingLeft: '10px' }}>
          <DataTable
            posColOffset={posColOffset}
            columns={columns}
            rowGetter={(i) => state.rows[i]}
            rows={state.rows}
            rowsCount={state.rows ? state.rows.length : 0}
            height={state.tableHeight}
            headerRowHeight={45}
            filterRowHeight={45}
            rowHeight={25}
            minColumnWidth={25}
            sortColumn={state.sortColumn}
            sortDirection={state.sortDirection}
            onSort={handleGridSort}
          />
        </div>
=======
        <DataTable
          posColOffset={posColOffset}
          columns={columns}
          rowGetter={(i) => state.rows[i]}
          rows={state.rows}
          rowsCount={state.rows ? state.rows.length : 0}
          height={state.tableHeight}
          headerRowHeight={45}
          filterRowHeight={45}
          rowHeight={25}
          minColumnWidth={25}
          sortColumn={state.sortColumn}
          sortDirection={state.sortDirection}
          handleGridSort={handleGridSort}
        />
>>>>>>> bb8a0988
      </>
    );
  };

  return (
    <DataTableContainer>
      <TableOptions
        handleColorModeChange={handleColorModeChange}
        handleCompareModeChange={handleCompareModeChange}
        handleCompareColorChange={handleCompareColorChange}
        colorMode={state.colorMode}
        compareColor={state.compareColor}
        compareMode={state.compareMode}
      />
      {renderTable()}
    </DataTableContainer>
  );
});

export default NewLineageDataTable;<|MERGE_RESOLUTION|>--- conflicted
+++ resolved
@@ -301,7 +301,6 @@
             ? 'Genomic Coordinate'
             : 'Residue Index'}
         </span>
-<<<<<<< HEAD
         <div style={{ paddingLeft: '10px' }}>
           <DataTable
             posColOffset={posColOffset}
@@ -319,23 +318,6 @@
             onSort={handleGridSort}
           />
         </div>
-=======
-        <DataTable
-          posColOffset={posColOffset}
-          columns={columns}
-          rowGetter={(i) => state.rows[i]}
-          rows={state.rows}
-          rowsCount={state.rows ? state.rows.length : 0}
-          height={state.tableHeight}
-          headerRowHeight={45}
-          filterRowHeight={45}
-          rowHeight={25}
-          minColumnWidth={25}
-          sortColumn={state.sortColumn}
-          sortDirection={state.sortDirection}
-          handleGridSort={handleGridSort}
-        />
->>>>>>> bb8a0988
       </>
     );
   };
