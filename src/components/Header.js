import React from 'react';
import styled from 'styled-components';
import { Link } from 'mobx-router';

import routes from '../routes';
import { useStores } from '../stores/connect';
import { version, dataDate } from '../utils/version';

const HeaderDiv = styled.div`
  display: flex;
  flex-direction: column;
  align-items: flex-start;
  justify-content: flex-start;
  padding-top: 5px;
  padding-left: 12px;
  border-bottom: 1px solid #aaa;
`;
const TitleContainer = styled.div`
  display: flex;
  flex-direction: row;
  align-items: center;
<<<<<<< HEAD
  margin-bottom: 5px;
=======
  // margin-bottom: 1px;
>>>>>>> 8a5f0b82
  h1 {
    font-weight: 700;
    font-size: 1.25em;
    margin: 0px;
    line-height: 30px;
<<<<<<< HEAD
=======
  }
`;

const GISAIDContainer = styled.div`
  display: flex;
  flex-direction: row;
  align-items: center;

  font-weight: normal;
  font-size: 0.85em;

  margin-bottom: 7px;

  a {
    display: flex;
    flex-direction: row;
    align-items: center;

    margin-left: 2px;
    img {
      height: 16px;
    }
>>>>>>> 8a5f0b82
  }
`;

const NavLinks = styled.div`
  display: flex;
  flex-direction: row;
  align-items: center;
  margin-right: 30px;
<<<<<<< HEAD
  margin-bottom: 5px;
=======
  margin-bottom: 10px;
>>>>>>> 8a5f0b82

  a {
    margin-right: 15px;
  }
`;

const VersionDiv = styled.div`
  display: flex;
  flex-direction: column;
  align-items: flex-start;
  justify-content: center;
<<<<<<< HEAD
  margin-bottom: 5px;

  height: 100%;
=======
  margin-bottom: 7px;

  // height: 30px;
  // border-top: 1px solid #ccc;
>>>>>>> 8a5f0b82

  font-weight: normal;
  font-size: 0.75em;
  color: #666666;

  .version {
    line-height: normal;
    margin-bottom: 2px;
    span.version-num {
      font-weight: bold;
    }
  }
  .data-date {
    line-height: normal;
    span.date {
      font-weight: bold;
    }
  }
`;

const Header = () => {
  const { router } = useStores();
  return (
    <HeaderDiv>
      <TitleContainer>
        <h1>COVID-19 CoV Genetics (CG)</h1>
      </TitleContainer>
      <GISAIDContainer>
        SARS-CoV-2 sequences from:&nbsp;
        <a
          href="https://www.gisaid.org/"
          target="_blank"
          rel="noopener noreferrer"
        >
          <img src="https://storage.googleapis.com/ve-public/covid_ui/assets/img/gisaid.png"></img>
        </a>
      </GISAIDContainer>
      <NavLinks>
        <Link router={router} route={routes.home}>
          Home
        </Link>
        <Link router={router} route={routes.about}>
          About
        </Link>
        <a
          href="https://github.com/vector-engineering/covid_ui"
          target="_blank"
          rel="noopener noreferrer"
        >
          View on GitHub
        </a>
      </NavLinks>
      <VersionDiv>
        <div className="version">
          Version: <span className="version-num">{version}</span>
        </div>
        <div className="data-date">
          Sequences Analyzed: Up to <span className="date">{dataDate}</span>
        </div>
      </VersionDiv>
    </HeaderDiv>
  );
};

Header.displayName = 'Header';

export default Header;<|MERGE_RESOLUTION|>--- conflicted
+++ resolved
@@ -19,18 +19,12 @@
   display: flex;
   flex-direction: row;
   align-items: center;
-<<<<<<< HEAD
-  margin-bottom: 5px;
-=======
   // margin-bottom: 1px;
->>>>>>> 8a5f0b82
   h1 {
     font-weight: 700;
     font-size: 1.25em;
     margin: 0px;
     line-height: 30px;
-<<<<<<< HEAD
-=======
   }
 `;
 
@@ -53,7 +47,6 @@
     img {
       height: 16px;
     }
->>>>>>> 8a5f0b82
   }
 `;
 
@@ -62,11 +55,7 @@
   flex-direction: row;
   align-items: center;
   margin-right: 30px;
-<<<<<<< HEAD
-  margin-bottom: 5px;
-=======
   margin-bottom: 10px;
->>>>>>> 8a5f0b82
 
   a {
     margin-right: 15px;
@@ -78,16 +67,10 @@
   flex-direction: column;
   align-items: flex-start;
   justify-content: center;
-<<<<<<< HEAD
-  margin-bottom: 5px;
-
-  height: 100%;
-=======
   margin-bottom: 7px;
 
   // height: 30px;
   // border-top: 1px solid #ccc;
->>>>>>> 8a5f0b82
 
   font-weight: normal;
   font-size: 0.75em;
