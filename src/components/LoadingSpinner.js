--- conflicted
+++ resolved
@@ -31,18 +31,6 @@
   position: fixed;
 `;
 
-<<<<<<< HEAD
-// eslint-disable-next-line no-unused-vars
-const SmallBox = styled.div`
-  height: ${hollowBoxSize};
-  width: ${hollowBoxSize};
-  background-color: ${hollowDark};
-  position: fixed;
-  z-index: 1;
-  outline: 1px solid transparent;
-  animation: ${smallBoxAnim} ${hollowTiming} alternate infinite ease-in-out;
-`;
-=======
 // const SmallBox = styled.div`
 //   height: ${hollowBoxSize};
 //   width: ${hollowBoxSize};
@@ -52,7 +40,6 @@
 //   outline: 1px solid transparent;
 //   animation: ${smallBoxAnim} ${hollowTiming} alternate infinite ease-in-out;
 // `;
->>>>>>> 71ee455d
 
 const LoadingSpinner = () => {
   return (
