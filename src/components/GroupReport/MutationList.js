import React, { useState } from 'react';
import PropTypes from 'prop-types';
import { observer } from 'mobx-react';
import { useStores } from '../../stores/connect';
import { format } from 'd3-format';

import { config } from '../../config';
import { reds, mutationColorArray } from '../../constants/colors';
import { ASYNC_STATES } from '../../constants/defs.json';
import { downloadBlobURL } from '../../utils/download';
import {
  buildFeatureMatrix,
  serializeFeatureMatrix,
} from './MutationList.utils';

import GroupSearch from './GroupSearch';
import EmptyPlot from '../Common/EmptyPlot';
import DropdownButton from '../Buttons/DropdownButton';
import SkeletonElement from '../Common/SkeletonElement';
import {
  MutationListContainer,
  MutationListHeader,
  MutationListTitle,
  OptionSelectContainer,
  OptionInputContainer,
  OptionCheckboxContainer,
  MutationListHeaderTable,
  MutationListHeaderEmpty,
  MutationListHeaderCell,
  MutationListTable,
  MutationRowContainer,
  MutationRowBar,
  MutationRowName,
  MutationRowHeatmapCellContainer,
  MutationContentContainer,
  MutationInnerContainer,
  DeleteButton,
} from './MutationList.styles';
import { HelpButton, HelpText } from '../Common/Accordion.styles';

const heatmapMin = 0.0;
const heatmapMax = 1.0;
const numColors = reds.length;
const countsFormatter = format('.0%');

const MutationRowHeatmapCell = ({ freq, percent }) => {
  // Find the color for this value
  let color = '#FFFFFF';
  // Add a bit extra since sometimes rounding errors can exclude the max value
  let interval = (heatmapMax - heatmapMin) / numColors + 0.00001;

  for (let i = 0; i < numColors; i++) {
    if (
      freq >= heatmapMin + i * interval &&
      freq <= heatmapMin + (i + 1) * interval
    ) {
      color = reds[i];
      break;
    }
  }

  // Don't show NaNs
  if (Number.isNaN(freq) || freq === null) {
    freq = '';
    color = 'transparent';
  }
  // Format percentages
  else if (percent === true) {
    freq = countsFormatter(freq);
  }

  return (
    <MutationRowHeatmapCellContainer bgColor={color}>
      {freq}
    </MutationRowHeatmapCellContainer>
  );
};
MutationRowHeatmapCell.propTypes = {
  freq: PropTypes.number.isRequired,
  percent: PropTypes.bool,
};
MutationRowHeatmapCell.defaultProps = {
  percent: true,
};

const MutationListRow = observer(
  ({
    segmentName,
    segmentColor,
    name,
    frequency,
    firstRow,
    numMutationsPerSegment,
    emptyRow,
  }) => {
    const { plotSettingsStore } = useStores();

    const toggleHiddenFeature = (featureName) => {
      plotSettingsStore.toggleReportMutationListHiddenItem(featureName);
    };

    const heatmapCells = [];
    if (!emptyRow) {
      // console.log(frequency.length);
      frequency.forEach((freq, i) => {
        heatmapCells.push(
          <MutationRowHeatmapCell
            key={`${name}-heatmap-cell-${i}`}
            freq={freq}
          />
        );
      });
    }

    return (
      <MutationRowContainer>
        {firstRow && (
          <MutationRowBar
            onClick={toggleHiddenFeature.bind(this, segmentName)}
            rowSpan={numMutationsPerSegment}
            barColor={segmentColor}
          >
            {segmentName}
          </MutationRowBar>
        )}
        <MutationRowName colSpan={emptyRow ? frequency.length + 1 : 1}>
          {name}
        </MutationRowName>
        {heatmapCells}
      </MutationRowContainer>
    );
  }
);
MutationListRow.propTypes = {
  segmentName: PropTypes.string.isRequired,
  segmentColor: PropTypes.string.isRequired,
  name: PropTypes.string,
  frequency: PropTypes.arrayOf(PropTypes.number),
  firstRow: PropTypes.bool,
  numMutationsPerSegment: PropTypes.number,
  emptyRow: PropTypes.bool,
};
MutationListRow.defaultProps = {
  name: '',
  frequency: [],
  firstRow: false,
  numMutationsPerSegment: 1,
  emptyRow: false,
};

const DeleteButtonContainer = ({ group }) => {
  const { groupDataStore } = useStores();

  const onClick = () => {
    let selectedNodes = groupDataStore.selectedGroups;
    const index = selectedNodes.indexOf(group);
    if (index > -1) {
      selectedNodes.splice(index, 1);
    }

    // Update selectedNodes
    groupDataStore.updateSelectedGroups(
      selectedNodes.map((node) => {
        return node;
      })
    );
  };

  return (
    <DeleteButton title="Deselect" onClick={onClick}>
      x
    </DeleteButton>
  );
};
DeleteButtonContainer.propTypes = {
  group: PropTypes.string.isRequired,
};

const MutationListContent = observer(({ featureMatrix }) => {
  const { groupDataStore, UIStore, plotSettingsStore } = useStores();

  // console.log(UIStore.groupMutationFrequencyState);

  if (UIStore.groupMutationFrequencyState !== ASYNC_STATES.SUCCEEDED) {
    return (
      <div
        style={{
          paddingTop: '12px',
          paddingRight: '24px',
          paddingLeft: '12px',
          paddingBottom: '24px',
          overflow: 'auto',
        }}
      >
        <SkeletonElement delay={2} height={400} />
      </div>
    );
  }

  const rowItems = [];

<<<<<<< HEAD
  Object.keys(featureMatrix).forEach((featureName, feature_i) => {
    const featureMutationRecords = featureMatrix[featureName];
=======
  // Use genes to group NT and gene_aa mutations, and proteins for protein_aa mutations

  let features = {};
  const genes = getAllGenes(groupDataStore.activeReference);
  const proteins = getAllProteins(groupDataStore.activeReference);
  features =
    groupDataStore.groupMutationType === 'protein_aa' ? proteins : genes;

  features.forEach((feature, feature_i) => {
    // Get all mutations for this gene, then sort by position/alt
    const groupFeatureMutations = groupMutationFrequency
      .filter((groupMutation) => {
        if (groupDataStore.groupMutationType === 'dna') {
          // Include NT mutations in this gene if it is contained in
          // any of the gene's NT segments
          // (Most genes will have one segment)
          return feature.segments.some(
            (featureNTRange) =>
              groupMutation.pos >= featureNTRange[0] &&
              groupMutation.pos <= featureNTRange[1]
          );
        } else if (groupDataStore.groupMutationType === 'gene_aa') {
          return groupMutation.gene === feature.name;
        } else if (groupDataStore.groupMutationType === 'protein_aa') {
          return groupMutation.protein === feature.name;
        }
      })
      .sort(sortByPosThenAlt);
    // console.log(feature.name, groupFeatureMutations);

    // Make list of records to insert into master "matrix"
    const featureMutationRecords = groupFeatureMutations
      .slice()
      // Unique mutations
      .filter(
        (v, i, a) =>
          a.findIndex((element) => element.mutation_str === v.mutation_str) ===
          i
      )
      .map((featureMutation) => {
        // Find fractional frequencies for each group
        const freqs = [];
        groupDataStore.selectedGroups.forEach((group) => {
          const matchingMutation = groupFeatureMutations.find(
            (mut) =>
              mut.mutation_str === featureMutation.mutation_str &&
              mut.name === group
          );
          // 0 if the mutation record isn't found
          freqs.push(
            matchingMutation === undefined ? 0 : matchingMutation.fraction
          );
        });

        return {
          // mutation_name: featureMutation.mutation_name,
          mutation_name: formatMutation(
            featureMutation.mutation_str,
            groupDataStore.groupMutationType === 'dna'
              ? DNA_OR_AA.DNA
              : DNA_OR_AA.AA
          ),
          pos: featureMutation.pos,
          ref: featureMutation.ref,
          alt: featureMutation.alt,
          frequency: freqs,
        };
      })
      // Filter out mutations that have all mutation frequencies below the threshold
      .filter((row) => {
        return row.frequency.some(
          (freq) => freq > plotSettingsStore.reportConsensusThreshold
        );
      });
    // console.log(feature.name, featureMutationRecords);
>>>>>>> 632f57da

    // Push empty row for segments without mutations
    if (featureMutationRecords.length === 0) {
      // Push nothing if we're hiding empty features
      if (plotSettingsStore.reportMutationListHideEmpty) {
        return;
      }

      rowItems.push(
        <MutationListRow
          key={`group-mut-empty-${featureName}`}
          segmentName={featureName}
          segmentColor={
            mutationColorArray[feature_i % mutationColorArray.length]
          }
          firstRow={true}
          frequency={new Array(groupDataStore.selectedGroups.length)}
          emptyRow={true}
        />
      );
      return;
    }
    // Push empty row for hidden features
    else if (
      plotSettingsStore.reportMutationListHidden.indexOf(featureName) > -1
    ) {
      rowItems.push(
        <MutationListRow
          key={`group-mut-empty-${featureName}`}
          segmentName={featureName}
          segmentColor={
            mutationColorArray[feature_i % mutationColorArray.length]
          }
          firstRow={true}
          frequency={new Array(groupDataStore.selectedGroups.length)}
          emptyRow={true}
          name={`${featureMutationRecords.length} mutations hidden...`}
        />
      );
      return;
    }

    featureMutationRecords.forEach((mut, i) => {
      const mutName =
        groupDataStore.groupMutationType === 'dna'
          ? mut.mutation_name
          : mut.mutation_name.split(':')[1];

      rowItems.push(
        <MutationListRow
          key={`group-mut-${featureName}-${mut.mutation_name}`}
          segmentName={featureName}
          segmentColor={
            mutationColorArray[feature_i % mutationColorArray.length]
          }
          name={mutName}
          frequency={mut.frequency}
          firstRow={i === 0}
          numMutationsPerSegment={featureMutationRecords.length}
        />
      );
    });
  });

  const headerItems = [];
  const deleteButtons = [];
  groupDataStore.selectedGroups.forEach((group, i) => {
    headerItems.push(
      <MutationListHeaderCell key={`mutation-list-table-head-${group}`}>
        <div>
          <span>{group}</span>
        </div>
      </MutationListHeaderCell>
    );
    deleteButtons.push(
      <DeleteButtonContainer key={`delete-${group}-${i}`} group={group} />
    );
  });

  return (
    <MutationContentContainer>
      <MutationListHeaderTable ncols={groupDataStore.selectedGroups.length}>
        <thead>
          <tr>
            <GroupSearch />
            {headerItems}
          </tr>
          <tr>
            <MutationListHeaderEmpty colSpan={2} />
            {deleteButtons}
          </tr>
        </thead>
      </MutationListHeaderTable>
      <MutationListTable ncols={groupDataStore.selectedGroups.length}>
        <tbody>{rowItems}</tbody>
      </MutationListTable>
    </MutationContentContainer>
  );
});
MutationListContent.propTypes = {
  featureMatrix: PropTypes.object.isRequired,
};

const DOWNLOAD_OPTIONS = {
  MUTATION_DATA: 'Mutation Data',
  MUTATION_DATA_MATRIX: 'Mutation Data (Matrix)',
};

const MutationList = observer(() => {
  const { groupDataStore, plotSettingsStore } = useStores();
  const [state, setState] = useState({
    showHelp: false,
  });

  const featureMatrix = buildFeatureMatrix({
    groupMutationFrequency: groupDataStore.groupMutationFrequency,
    activeGroupType: groupDataStore.activeGroupType,
    groupMutationType: groupDataStore.groupMutationType,
    selectedGroups: groupDataStore.selectedGroups,
    reportConsensusThreshold: plotSettingsStore.reportConsensusThreshold,
  });
  console.log(featureMatrix);

  // const onChangeActiveGroupType = (event) => {
  //   groupDataStore.updateActiveGroupType(event.target.value);
  // };
  const onChangeGroupMutationType = (event) => {
    groupDataStore.updateGroupMutationType(event.target.value);
  };
  const onChangeConsensusThreshold = (event) => {
    plotSettingsStore.setReportConsensusThreshold(event.target.value);
  };
  const onChangeHideEmpty = (event) => {
    plotSettingsStore.setReportMutationListHideEmpty(event.target.checked);
  };
  const handleDownloadSelect = (option) => {
    if (option === DOWNLOAD_OPTIONS.MUTATION_DATA) {
      groupDataStore.downloadGroupMutationFrequencyData({
        group: groupDataStore.activeGroupType,
        mutationType: groupDataStore.groupMutationType,
        consensusThreshold: 0,
        selectedReference: groupDataStore.activeReference,
      });
    } else if (option === DOWNLOAD_OPTIONS.MUTATION_DATA_MATRIX) {
      const blob = new Blob([
        serializeFeatureMatrix({
          featureMatrix,
          selectedGroups: groupDataStore.selectedGroups,
        }),
      ]);
      const url = URL.createObjectURL(blob);
      downloadBlobURL(url, 'mutation_data_matrix.csv');
    }
  };
  const toggleHelp = (e) => {
    e.preventDefault();
    setState({ ...state, showHelp: !state.showHelp });
  };

  if (groupDataStore.selectedGroups.length === 0) {
    return (
      <EmptyPlot height={250}>
        <p>No {groupDataStore.getActiveGroupTypePrettyName()}s selected</p>
      </EmptyPlot>
    );
  }

  const activeGroupTypeItems = [];
  Object.keys(config.group_cols).forEach((groupType) => {
    activeGroupTypeItems.push(
      <option key={`active-group-type-option-${groupType}`} value={groupType}>
        {config.group_cols[groupType].title}
      </option>
    );
  });

  return (
    <MutationListContainer>
      <MutationListHeader>
        <MutationListTitle>Lineage Mutations</MutationListTitle>
        <HelpButton onClick={toggleHelp}>Show Help</HelpButton>
      </MutationListHeader>
      <MutationListHeader>
        <HelpText show={state.showHelp}>
          <ul>
            <li>
              Use &quot;Mutation Type&quot; to toggle between nucleotide and
              amino acid mutation formats
            </li>
            <li>
              &quot;Consensus Threshold&quot; hides low-prevalence mutations.
              Mutations with less than this fraction of prevalence in <i>all</i>{' '}
              selected {groupDataStore.getGroupMutationTypePrettyName()}s will
              be filtered out.
            </li>
            <li>
              Note: We define ORF1a and ORF1ab as separate genes. In
              &quot;NT&quot; or &quot;Gene AA&quot; mode, a mutation in ORF1a
              will also be listed in ORF1ab. By default, ORF1a is hidden to
              avoid this confusion.
            </li>
            <li>
              Switch to &quot;Protein AA&quot; mode to see mutations in the
              context of proteins (i.e., NSPs)
            </li>
          </ul>
        </HelpText>
      </MutationListHeader>
      <MutationListHeader>
        {/* <OptionSelectContainer>
          <label>
            <select
              value={groupDataStore.activeGroupType}
              onChange={onChangeActiveGroupType}
            >
              {activeGroupTypeItems}
            </select>
          </label>
        </OptionSelectContainer> */}
        <OptionSelectContainer>
          <label>
            Mutation Type
            <select
              value={groupDataStore.groupMutationType}
              onChange={onChangeGroupMutationType}
            >
              <option value={'dna'}>NT</option>
              <option value={'gene_aa'}>Gene AA</option>
              <option value={'protein_aa'}>Protein AA</option>
            </select>
          </label>
        </OptionSelectContainer>
        <OptionInputContainer>
          <label>
            Consensus Threshold
            <input
              type="number"
              value={plotSettingsStore.reportConsensusThreshold}
              onChange={onChangeConsensusThreshold}
              min={0}
              max={1}
              step={0.1}
            />
          </label>
        </OptionInputContainer>
        <div className="spacer"></div>
        <DropdownButton
          text={'Download'}
          options={[
            DOWNLOAD_OPTIONS.MUTATION_DATA,
            DOWNLOAD_OPTIONS.MUTATION_DATA_MATRIX,
          ]}
          onSelect={handleDownloadSelect}
        />
      </MutationListHeader>
      <MutationListHeader>
        <OptionCheckboxContainer>
          <label>
            <input
              type="checkbox"
              name="mutation-list-hide-empty"
              checked={plotSettingsStore.reportMutationListHideEmpty}
              onChange={onChangeHideEmpty}
            />
            Hide{' '}
            {groupDataStore.groupMutationType === 'protein_aa'
              ? 'Proteins'
              : 'Genes'}{' '}
            without mutations
          </label>
        </OptionCheckboxContainer>
      </MutationListHeader>
      <MutationInnerContainer>
        <MutationListContent featureMatrix={featureMatrix} />
      </MutationInnerContainer>
    </MutationListContainer>
  );
});

export default MutationList;<|MERGE_RESOLUTION|>--- conflicted
+++ resolved
@@ -199,10 +199,6 @@
 
   const rowItems = [];
 
-<<<<<<< HEAD
-  Object.keys(featureMatrix).forEach((featureName, feature_i) => {
-    const featureMutationRecords = featureMatrix[featureName];
-=======
   // Use genes to group NT and gene_aa mutations, and proteins for protein_aa mutations
 
   let features = {};
@@ -278,7 +274,6 @@
         );
       });
     // console.log(feature.name, featureMutationRecords);
->>>>>>> 632f57da
 
     // Push empty row for segments without mutations
     if (featureMutationRecords.length === 0) {
