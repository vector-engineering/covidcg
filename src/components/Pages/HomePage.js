import React, { useState, useEffect } from 'react';
import { observer } from 'mobx-react';
import { useStores } from '../../stores/connect';
import { onMobileDevice } from '../../utils/device';

import ReactTooltip from 'react-tooltip';
import FilterSidebar from '../Sidebar/FilterSidebar';
import DefaultSidebar from '../Sidebar/DefaultSidebar';
import Legend from '../Legend/Legend';
import SelectionTopBar from '../Selection/SelectionTopBar';
import CGLogo from '../../assets/images/cg_logo_v13.png';

import { TABS, ASYNC_STATES } from '../../constants/defs.json';
import KeyListener from '../KeyListener';
import AsyncErrorModal from '../Modals/AsyncErrorModal';

const CompareGroupsTab = React.lazy(() => import('./CompareGroupsTab'));
const HomeTab = React.lazy(() => import('./HomeTab'));
const CompareLocationsTab = React.lazy(() => import('./CompareLocationsTab'));
const GroupReportTab = React.lazy(() => import('./GroupReportTab'));
const AboutTab = React.lazy(() => import('./AboutTab'));
const MethodologyTab = React.lazy(() => import('./MethodologyTab'));
const RelatedProjectsTab = React.lazy(() => import('./RelatedProjectsTab'));
const SequencingEffortsTab = React.lazy(() => import('./SequencingEffortsTab'));

<<<<<<< HEAD
import { HomePageDiv, PlotContainer } from './HomePage.styles';
import MobileHomePage from '../Mobile/MobileHomePage';
=======
import { HomePageDiv, LegendContainer, PlotContainer } from './HomePage.styles';
>>>>>>> d8e7dd40

const HomePage = observer(() => {
  const { UIStore } = useStores();
  const [showAsyncError, setShowAsyncError] = useState(false);

  const showFetchErrorModal = () => {
    setShowAsyncError(true);
  };
  const hideFetchErrorModal = () => {
    setShowAsyncError(false);
  };

  useEffect(() => {
    if (UIStore.caseDataState === ASYNC_STATES.FAILED) {
      showFetchErrorModal();
    }
  }, [UIStore.caseDataState]);

  const renderTab = () => {
    if (UIStore.activeTab === TABS.TAB_COMPARE_GROUPS) {
      return <CompareGroupsTab />;
    } else if (UIStore.activeTab === TABS.TAB_COMPARE_LOCATIONS) {
      return <CompareLocationsTab />;
    } else if (UIStore.activeTab === TABS.TAB_GROUP_REPORT) {
      return <GroupReportTab />;
    } else if (UIStore.activeTab === TABS.TAB_EXAMPLE) {
      return <HomeTab />;
    } else if (UIStore.activeTab === TABS.TAB_ABOUT) {
      return <AboutTab />;
    } else if (UIStore.activeTab === TABS.TAB_METHODOLOGY) {
      return <MethodologyTab />;
    } else if (UIStore.activeTab === TABS.TAB_RELATED) {
      return <RelatedProjectsTab />;
    } else if (UIStore.activeTab === TABS.TAB_GLOBAL_SEQUENCES) {
      return <SequencingEffortsTab />;
    }
  };

  if (onMobileDevice()) {
    return (
      <MobileHomePage></MobileHomePage>
      // <div
      //   style={{
      //     display: 'flex',
      //     flexDirection: 'column',
      //     alignItems: 'center',
      //     marginTop: 10,
      //   }}
      // >
      //   <img src={CGLogo}></img>
      //   <p style={{ margin: '20px' }}>
      //     COVID-19 CG is designed for large screen devices due to the highly
      //     detailed analyses presented on the browser. Please view this site on a
      //     laptop or computer for the best user experience.
      //   </p>
      //   <p
      //     style={{
      //       margin: '20px',
      //       marginTop: '10px',
      //       fontWeight: 'normal',
      //       fontSize: '0.9em',
      //       lineHeight: 'normal',
      //     }}
      //   >
      //     COVID-19 CG can also be explored on iPad and larger tablets if browser
      //     settings are switched to &quot;Request Desktop Version&quot; and the
      //     device is in landscape mode. Exploring COVID-19 CG on handheld mobile
      //     devices will result in excessively limited browser functionality.
      //   </p>
      // </div>
    );
  }

  const showDefaultSidebar =
    UIStore.activeTab !== TABS.TAB_COMPARE_GROUPS &&
    UIStore.activeTab !== TABS.TAB_COMPARE_LOCATIONS;

  return (
    <>
      <KeyListener />
      <AsyncErrorModal
        isOpen={showAsyncError}
        onAfterOpen={() => {}}
        onRequestClose={hideFetchErrorModal}
      />
      <HomePageDiv>
        <ReactTooltip
          className="main-tooltip"
          id="main-tooltip"
          type="light"
          effect="solid"
          border={true}
          borderColor="#888"
        />
        {showDefaultSidebar ? <DefaultSidebar /> : <FilterSidebar />}
        {!showDefaultSidebar && (
          <LegendContainer>
            <Legend />
          </LegendContainer>
        )}
        {!showDefaultSidebar && <SelectionTopBar />}
        <PlotContainer showDefaultSidebar={showDefaultSidebar}>
          <React.Suspense fallback={<div />}>{renderTab()}</React.Suspense>
        </PlotContainer>
      </HomePageDiv>
    </>
  );
});

// eslint-disable-next-line react/display-name
export default HomePage;<|MERGE_RESOLUTION|>--- conflicted
+++ resolved
@@ -23,12 +23,9 @@
 const RelatedProjectsTab = React.lazy(() => import('./RelatedProjectsTab'));
 const SequencingEffortsTab = React.lazy(() => import('./SequencingEffortsTab'));
 
-<<<<<<< HEAD
 import { HomePageDiv, PlotContainer } from './HomePage.styles';
 import MobileHomePage from '../Mobile/MobileHomePage';
-=======
 import { HomePageDiv, LegendContainer, PlotContainer } from './HomePage.styles';
->>>>>>> d8e7dd40
 
 const HomePage = observer(() => {
   const { UIStore } = useStores();
