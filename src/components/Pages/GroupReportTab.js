--- conflicted
+++ resolved
@@ -66,14 +66,7 @@
 
 const GroupReportTab = observer(() => {
   const { groupDataStore } = useStores();
-<<<<<<< HEAD
   const [ref, { width }] = useDimensions();
-=======
-  // const [ref, { width }] = useDimensions();
-  // const [state, setState] = useState({
-  //   treeOpen: true,
-  // });
->>>>>>> 919f5e0f
 
   const renderHeader = () => {
     return (
@@ -185,23 +178,7 @@
   };
 
   return (
-<<<<<<< HEAD
     <GroupReportTabContainer ref={ref}>
-=======
-    // <GroupReportTabContainer ref={ref}>
-    <GroupReportTabContainer>
-      {/* {state.treeOpen && (
-        <GroupTreePlotContainer>
-          <GroupTreePlot width={300} />
-        </GroupTreePlotContainer>
-      )}
-      {state.treeOpen && (
-        <GroupTreeToggle onClick={toggleTree}>◄</GroupTreeToggle>
-      )}
-      {!state.treeOpen && (
-        <GroupTreeToggle onClick={toggleTree}>►</GroupTreeToggle>
-      )} */}
->>>>>>> 919f5e0f
       <GroupTreePlotContainer>
         <GroupTreePlot width={250} />
       </GroupTreePlotContainer>
