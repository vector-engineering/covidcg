import React, { useState, useEffect, useRef } from 'react';
import PropTypes from 'prop-types';
import styled from 'styled-components';
// import { toJS } from 'mobx';
import { observer } from 'mobx-react';
import { useStores } from '../../stores/connect';
import { asyncStates } from '../../stores/UIStore';
import _ from 'underscore';

import EmptyPlot from '../Common/EmptyPlot';
import WarningBox from '../Common/WarningBox';
import DropdownButton from '../Buttons/DropdownButton';
import VegaEmbed from '../../react_vega/VegaEmbed';
import SkeletonElement from '../Common/SkeletonElement';
import LoadingSpinner from '../Common/LoadingSpinner';

// import areaStackSpecInitial from '../vega/area_stack.vl.json';
<<<<<<< HEAD
import initialSpec from '../../vega/bar_stack_v1.vg.json';
import { mergeGroupsIntoOther } from './utils';
=======
import initialSpec from '../../vega_specs/bar_stack_v1.vg.json';
>>>>>>> 461e8371

const PlotOptions = styled.div`
  display: flex;
  flex-direction: row;
  align-items: center;
  justify-content: flex-start;
  margin-bottom: 10px;
  padding-right: 10px;

  .area-stack-title {
    font-size: 1.25em;
    margin-right: 10px;
    padding-right: 10px;
    padding-left: 18px;

    border-right: 1px solid #ccc;
  }

  .spacer {
    flex-grow: 1;
  }
`;

const SelectContainer = styled.div`
  margin-right: 8px;
  font-weight: normal;
  select {
    margin-left: 0.65em;
    padding: 1px 4px;
    border-radius: 3px;
  }
`;

const VegaStackedBars = observer(({ width }) => {
  const vegaRef = useRef();
  const { dataStore, UIStore, configStore } = useStores();

  const handleBrush = (...args) => {
    let dateRange = args[1];
    if (dateRange !== null) {
      configStore.selectDateRange([
        dateRange[0].getTime(),
        dateRange[1].getTime(),
      ]);
    } else {
      // Reset time range
      configStore.selectDateRange([-1, -1]);
    }
  };

  const handleHoverGroup = (...args) => {
    // Don't fire the action if there's no change
    let hoverGroup = args[1] === null ? null : args[1]['group'];
    if (hoverGroup === configStore.hoverGroup) {
      return;
    }

    // console.log('Updating store hoverGroup from plot', hoverGroup);
    // console.log('state hovergroup', state.hoverGroup);
    configStore.updateHoverGroup(hoverGroup);
  };

  const handleSelected = (...args) => {
    // console.log(args);

    // Don't fire if the selection is the same
    if (_.isEqual(args[1], configStore.selectedGroups)) {
      return;
    }

    configStore.updateSelectedGroups(args[1]);
  };

  const handleDownloadSelect = (option) => {
    // console.log(option);
    // TODO: use the plot options and configStore options to build a more descriptive filename
    //       something like new_lineages_by_day_S_2020-05-03-2020-05-15_NYC.png...
    if (option === 'PNG') {
      vegaRef.current.downloadImage('png', 'vega-export.png', 1);
    } else if (option === 'PNG (2X)') {
      vegaRef.current.downloadImage('png', 'vega-export.png', 2);
    } else if (option === 'PNG (4X)') {
      vegaRef.current.downloadImage('png', 'vega-export.png', 4);
    } else if (option === 'SVG') {
      vegaRef.current.downloadImage('svg', 'vega-export.svg');
    }
  };

  const [state, setState] = useState({
    showWarning: true,
    data: {
<<<<<<< HEAD
      cases_by_date_and_group: mergeGroupsIntoOther(
        JSON.parse(JSON.stringify(covidStore.caseData)),
        covidStore.groupsToKeep
      ),
      selected: JSON.parse(JSON.stringify(covidStore.selectedGroups)),
=======
      cases_by_date_and_group: JSON.parse(JSON.stringify(dataStore.caseData)),
      selected: JSON.parse(JSON.stringify(configStore.selectedGroups)),
>>>>>>> 461e8371
    },
    signalListeners: {
      detailDomain: _.debounce(handleBrush, 500),
      hoverBar: _.throttle(handleHoverGroup, 100),
    },
    dataListeners: {
      selected: handleSelected,
    },
    areaStackMode: 'counts', // 'percentages' or 'counts'
    countMode: 'new', // 'new' or 'cumulative'
    dateBin: 'day', // 'day', 'week', 'month'
  });

  const onDismissWarning = () => {
    setState({
      ...state,
      showWarning: false,
    });
  };

  const onChangeAreaStackMode = (event) =>
    setState({ ...state, areaStackMode: event.target.value });
  const onChangeCountMode = (event) =>
    setState({ ...state, countMode: event.target.value });
  const onChangeDateBin = (event) =>
    setState({ ...state, dateBin: event.target.value });

  // Update internal caseData copy
  useEffect(() => {
    // console.log('Update caseData');

    // let newCaseData;

    // if (dataStore.groupsToKeep) {
    //   newCaseData = [];
    //   const addedOthersByDate = {};

    //   dataStore.caseData.forEach((row, key) => {
    //     if (!dataStore.groupsToKeep[row.group]) {
    //       row.group = 'other';
    //       row.color = '#cccccc';
    //       if (addedOthersByDate[row.date]) {
    //         dataStore.caseData[addedOthersByDate[row.date]].cases_sum +=
    //           row.cases_sum;
    //       } else {
    //         addedOthersByDate[row.date] = key;
    //         newCaseData.push(row);
    //       }
    //     } else {
    //       newCaseData.push(row);
    //     }
    //   });
    // }

    setState({
      ...state,
      data: {
        ...state.data,
<<<<<<< HEAD
        cases_by_date_and_group: mergeGroupsIntoOther(
          JSON.parse(JSON.stringify(covidStore.caseData)),
          covidStore.groupsToKeep
        ),
      },
    });
  }, [covidStore.caseData, covidStore.groupsToKeep]);
=======
        cases_by_date_and_group: JSON.parse(JSON.stringify(dataStore.caseData)),
      },
    });
  }, [dataStore.caseData]);
>>>>>>> 461e8371

  // Update internal selected groups copy
  useEffect(() => {
    // console.log('Update selectedGroups');
    setState({
      ...state,
      data: {
        ...state.data,
        selected: JSON.parse(JSON.stringify(configStore.selectedGroups)),
      },
    });
  }, [configStore.selectedGroups]);

  // For development in Vega Editor
  // console.log(JSON.stringify(caseData));

  let areaStackTitle = '';
  if (state.countMode === 'cumulative') {
    areaStackTitle += 'Cumulative ';
  } else if (state.countMode === 'new') {
    areaStackTitle += 'New ';
  }
  areaStackTitle += configStore.getGroupLabel();
  areaStackTitle +=
    state.areaStackMode === 'percentages' ? ' Percentages' : ' Counts';

  if (state.dateBin === 'day') {
    areaStackTitle += ' by Day';
  } else if (state.dateBin === 'week') {
    areaStackTitle += ' by Week';
  } else if (state.dateBin === 'month') {
    areaStackTitle += ' by Month';
  }

  // Set the stack offset mode
  const stackOffset =
    state.areaStackMode === 'percentages' ? 'normalize' : 'zero';
  // Set the date bin
  let dateBin;
  if (state.dateBin === 'day') {
    dateBin = 1000 * 60 * 60 * 24;
  } else if (state.dateBin === 'week') {
    dateBin = 1000 * 60 * 60 * 24 * 7;
  } else if (state.dateBin === 'month') {
    dateBin = 1000 * 60 * 60 * 24 * 30;
  }
  // If running in cumulative mode, add the vega transformation
  // By default the cumulative transformation is dumped into a column
  // "cases_sum_cumulative", so if active, just overwrite the "cases_sum"
  // column with this cumulative count
  const cumulativeWindow =
    state.countMode === 'cumulative' ? [null, 0] : [0, 0];

  // Adapt labels to groupings
  let detailYLabel = '';
  if (state.countMode === 'cumulative') {
    detailYLabel += 'Cumulative ';
  }
  if (state.areaStackMode === 'percentages') {
    detailYLabel += '% ';
  }
  detailYLabel += 'Sequences by ' + configStore.getGroupLabel();

  if (UIStore.caseDataState === asyncStates.STARTED) {
    return (
      <div
        style={{
          paddingTop: '12px',
          paddingRight: '24px',
          paddingLeft: '12px',
          paddingBottom: '24px',
        }}
      >
        <SkeletonElement delay={2} height={400}>
          <LoadingSpinner />
        </SkeletonElement>
      </div>
    );
  }

  if (configStore.selectedLocationIds.length === 0) {
    return (
      <EmptyPlot height={250}>
        <p>
          No locations selected. Please select one or more locations from the
          sidebar, under &quot;Selected Locations&quot;, to compare counts of{' '}
          <b>{configStore.getGroupLabel()}</b> between them.
        </p>
      </EmptyPlot>
    );
  }

  return (
    <div>
      <WarningBox
        show={state.showWarning}
        onDismiss={onDismissWarning}
        text="Inconsistent sampling in the underlying data can result in missing
          data and artefacts in this visualization. Please interpret this data
          with care."
      />
      <PlotOptions>
        <span className="area-stack-title">{areaStackTitle}</span>
        <SelectContainer>
          <label>
            <select value={state.countMode} onChange={onChangeCountMode}>
              <option value="new">New</option>
              <option value="cumulative">Cumulative</option>
            </select>
          </label>
        </SelectContainer>
        sequences, shown as{' '}
        <SelectContainer>
          <label>
            <select
              value={state.areaStackMode}
              onChange={onChangeAreaStackMode}
            >
              <option value="counts">Counts</option>
              <option value="percentages">Percentages</option>
            </select>
          </label>
        </SelectContainer>
        grouped by{' '}
        <SelectContainer>
          <label>
            <select value={state.dateBin} onChange={onChangeDateBin}>
              <option value="day">Day</option>
              <option value="week">Week</option>
              <option value="month">Month</option>
            </select>
          </label>
        </SelectContainer>
        <div className="spacer"></div>
        <DropdownButton
          text={'Download'}
          options={['PNG', 'PNG (2X)', 'PNG (4X)', 'SVG']}
          onSelect={handleDownloadSelect}
        />
      </PlotOptions>

      <div style={{ width: `${width}px` }}>
        <VegaEmbed
          ref={vegaRef}
          data={state.data}
          spec={initialSpec}
          signalListeners={state.signalListeners}
          dataListeners={state.dataListeners}
          signals={{
            hoverBar: { group: configStore.hoverGroup },
            stackOffset,
            dateBin,
            cumulativeWindow,
            detailYLabel,
          }}
          cheapSignals={['hoverBar']}
          width={width}
          actions={false}
        />
      </div>
    </div>
  );
});

VegaStackedBars.propTypes = {
  width: PropTypes.number.isRequired,
};

export default VegaStackedBars;<|MERGE_RESOLUTION|>--- conflicted
+++ resolved
@@ -14,13 +14,8 @@
 import SkeletonElement from '../Common/SkeletonElement';
 import LoadingSpinner from '../Common/LoadingSpinner';
 
-// import areaStackSpecInitial from '../vega/area_stack.vl.json';
-<<<<<<< HEAD
-import initialSpec from '../../vega/bar_stack_v1.vg.json';
 import { mergeGroupsIntoOther } from './utils';
-=======
 import initialSpec from '../../vega_specs/bar_stack_v1.vg.json';
->>>>>>> 461e8371
 
 const PlotOptions = styled.div`
   display: flex;
@@ -77,7 +72,6 @@
     if (hoverGroup === configStore.hoverGroup) {
       return;
     }
-
     // console.log('Updating store hoverGroup from plot', hoverGroup);
     // console.log('state hovergroup', state.hoverGroup);
     configStore.updateHoverGroup(hoverGroup);
@@ -112,16 +106,11 @@
   const [state, setState] = useState({
     showWarning: true,
     data: {
-<<<<<<< HEAD
       cases_by_date_and_group: mergeGroupsIntoOther(
-        JSON.parse(JSON.stringify(covidStore.caseData)),
-        covidStore.groupsToKeep
+        JSON.parse(JSON.stringify(dataStore.caseData)),
+        dataStore.groupsToKeep
       ),
-      selected: JSON.parse(JSON.stringify(covidStore.selectedGroups)),
-=======
-      cases_by_date_and_group: JSON.parse(JSON.stringify(dataStore.caseData)),
       selected: JSON.parse(JSON.stringify(configStore.selectedGroups)),
->>>>>>> 461e8371
     },
     signalListeners: {
       detailDomain: _.debounce(handleBrush, 500),
@@ -180,20 +169,13 @@
       ...state,
       data: {
         ...state.data,
-<<<<<<< HEAD
         cases_by_date_and_group: mergeGroupsIntoOther(
-          JSON.parse(JSON.stringify(covidStore.caseData)),
-          covidStore.groupsToKeep
+          JSON.parse(JSON.stringify(dataStore.caseData)),
+          dataStore.groupsToKeep
         ),
       },
     });
-  }, [covidStore.caseData, covidStore.groupsToKeep]);
-=======
-        cases_by_date_and_group: JSON.parse(JSON.stringify(dataStore.caseData)),
-      },
-    });
-  }, [dataStore.caseData]);
->>>>>>> 461e8371
+  }, [dataStore.caseData, dataStore.groupsToKeep]);
 
   // Update internal selected groups copy
   useEffect(() => {
