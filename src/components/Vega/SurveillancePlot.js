--- conflicted
+++ resolved
@@ -487,16 +487,10 @@
                   onChange={onChangeMode}
                 >
                   <option value={'lineage'}>Lineage</option>
-<<<<<<< HEAD
-                  <option value={'spike_combo'}>Spike Co-occuring SNVs</option>
-                  <option value={'spike_single'}>Spike Single SNVs</option>
-                  <option value={'genotype'}>Genotype</option>
-=======
                   <option value={'spike_combo'}>
                     Spike Co-occuring Mutations
                   </option>
                   <option value={'spike_single'}>Spike Single Mutations</option>
->>>>>>> dcccfde4
                 </select>
               </label>
             </OptionSelectContainer>{' '}
