import React, { useState } from 'react';
import PropTypes from 'prop-types';
import { observer } from 'mobx-react';
import styled from 'styled-components';
import _ from 'underscore';
<<<<<<< HEAD
import { toJS } from 'mobx';
import useDimensions from 'react-use-dimensions';
=======
>>>>>>> 0164b488

import GeneSelect from './GeneSelect';
import GroupBySelect from './GroupBySelect';
import DropdownContainer from './DropdownContainer';

//import initial_entropy_spec from '../vega/barplot_v3.vl.json';
import areaStackSpecInitial from '../vega/area_stack.vl.json';

import { connect } from '../stores/connect';
import DataTableContainer from './Table/DataTableContainer';
import Header from './Header';
import SideBar from './Sidebar';
import { asyncStates } from '../stores/uiStore';
import SkeletonElement from './SkeletonElement';
import LoadingSpinner from './LoadingSpinner';
import VegaLegend from './VegaLegend';
<<<<<<< HEAD
import VegaTree from './VegaTree';
import AccordianWrapper from './AccordianWrapper';
=======
import VegaWrapper from './VegaWrapper';
import AcknowledgementsTable from './AcknowledgementsTable';
>>>>>>> 0164b488

const HomePageDiv = styled.div`
  display: grid;
  grid-template-columns: [col1] 300px [col2] calc(100vw - 300px) [col3];
  grid-template-rows: [row1] auto [row2];
  height: 100vh;
  width: 100vw;
  position: relative;
  overflow-y: hidden;
`;
const FilterSidebar = styled.div`
  grid-column: col1 / col2;
  grid-row: row1 / row2;

  background-color: #f8f8f8;
  //padding-right: 10px;
  padding-bottom: 15px;
  border-right: 1px solid #aaa;
  display: flex;
  flex-direction: column;
  height: 100vh;
`;
const PlotContainer = styled.div`
  grid-column: col2 / col3;
  grid-row: row1 / row2;

  display: flex;
  flex-direction: column;
  width: 100%;
  max-height: 100vh;
  box-sizing: border-box;

  padding-left: 10px;
  padding-top: 10px;

  position: relative;

  overflow-y: scroll;

  .vega-embed {
    width: calc(100% - 110px);
  }
`;
const PlotOptions = styled.div`
  display: flex;
  flex-direction: row;
  align-items: center;
  justify-content: flex-start;

  .area-stack-title {
    font-size: 1.25em;
    margin-right: 10px;
    padding-right: 10px;
    padding-left: 18px;

    border-right: 1px solid #ccc;
  }
`;

const AreaStackSelectContainer = styled.div`
  font-weight: normal;
  select {
    margin-left: 0.65em;
    padding: 1px 4px;
    border-radius: 3px;
  }
`;

const Footer = styled.div`
  display: flex;
  background-color: #f8f8f8;

  margin-left: -10px;
  padding: 5px;
  border-top: 1px solid #ccc;

  font-size: 0.85rem;
`;

const AreaStackModeSelect = ({ mode, onChange }) => {
  return (
    <AreaStackSelectContainer>
      <label>
        Display mode:
        <select value={mode} onChange={onChange}>
          <option value="counts">Counts</option>
          <option value="percentages">Percentages</option>
        </select>
      </label>
    </AreaStackSelectContainer>
  );
};
AreaStackModeSelect.propTypes = {
  mode: PropTypes.string.isRequired,
  onChange: PropTypes.func.isRequired,
};

const HomePage = observer(({ covidStore, uiStore }) => {
  // 'percentages' or 'counts'
  const [areaStackMode, setAreaStackMode] = useState('percentages');
  const [ref, { x, y, width }] = useDimensions();

  const handleGroupingChange = (groupKey, dnaOrAa) => {
    covidStore.changeGrouping(groupKey, dnaOrAa);
  };

  const handleGeneChange = (gene) => {
    covidStore.selectGene(gene);
  };

  const handleBrush = (...args) => {
    //console.log(args);
    // this.setState({
    //   info: JSON.stringify(args),
    // });
    covidStore.selectDateRange(
      Object.prototype.hasOwnProperty.call(args[1], 'date')
        ? args[1].date
        : [-1, -1]
    );
  };

  const onChangeAreaStackMode = (event) => setAreaStackMode(event.target.value);

  // Make a deep copy of the Vega spec so we can edit it
  const areaStackSpec = JSON.parse(JSON.stringify(areaStackSpecInitial));

  if (areaStackMode === 'percentages') {
    areaStackSpec['vconcat'][0]['encoding']['y']['stack'] = 'normalize';
  }

  // Adapt labels to groupings
  if (covidStore.groupKey === 'lineage') {
    // y-axis title
    areaStackSpec['vconcat'][0]['encoding']['y']['axis']['title'] =
      (areaStackMode === 'percentages' ? 'Percent ' : '') +
      'Sequences by Lineage';
    // Tooltip title
    areaStackSpec['vconcat'][0]['encoding']['tooltip'][0]['title'] = 'Lineage';
  } else if (covidStore.groupKey === 'snp') {
    // y-axis title
    areaStackSpec['vconcat'][0]['encoding']['y']['axis']['title'] =
      (areaStackMode === 'percentages' ? 'Percent ' : '') +
      'Sequences by ' +
      (covidStore.dnaOrAa === 'dna' ? 'NT' : 'AA') +
      ' SNP';
    // Tooltip title
    areaStackSpec['vconcat'][0]['encoding']['tooltip'][0]['title'] =
      (covidStore.dnaOrAa === 'dna' ? 'NT' : 'AA') + ' SNP';
  }

  const renderPlotContent = () => {
    if (uiStore.caseDataState === asyncStates.STARTED) {
      return (
        <div
          style={{
            paddingTop: '12px',
            paddingRight: '24px',
            paddingLeft: '12px',
            paddingBottom: '24px',
          }}
        >
          <SkeletonElement delay={2} height={'400px'}>
            <LoadingSpinner />
          </SkeletonElement>
        </div>
      );
    } else {
      return (
<<<<<<< HEAD
        <AccordianWrapper
          title="plot"
          defaultCollapsed={false}
          maxHeight={'1200px'}
        >
          <div style={{ width: `${width}px` }}>
            <VegaLite
              data={{
                case_data: covidStore.caseData,
              }}
              spec={areaStackSpec}
              signalListeners={{
                brush: _.debounce(handleBrush, 500),
              }}
            />
          </div>
        </AccordianWrapper>
=======
        <VegaWrapper
          data={{
            case_data: covidStore.caseData,
          }}
          spec={areaStackSpec}
          signalListeners={{
            brush: _.debounce(handleBrush, 500),
          }}
        />
>>>>>>> 0164b488
      );
    }
  };

  let areaStackTitle = 'Lineage ';
  if (covidStore.groupKey === 'lineage') {
    areaStackTitle = 'Lineage ';
  } else if (covidStore.groupKey === 'snp') {
    areaStackTitle = 'SNP ';
  }
  areaStackTitle += areaStackMode === 'percentages' ? 'Percentages' : 'Counts';
  areaStackTitle += ' Over Time';

  return (
    <>
      <HomePageDiv>
        <SideBar />
        <FilterSidebar>
          <Header />
          <GroupBySelect
            groupKey={covidStore.groupKey}
            dnaOrAa={covidStore.dnaOrAa}
            onChange={handleGroupingChange}
          />
          <GeneSelect
            genes={covidStore.genes}
            selectedGene={covidStore.selectedGene}
            onChange={handleGeneChange}
          />

          <DropdownContainer />
        </FilterSidebar>

        <PlotContainer ref={ref}>
          <PlotOptions>
            <span className="area-stack-title">{areaStackTitle}</span>
            <AreaStackModeSelect
              mode={areaStackMode}
              onChange={onChangeAreaStackMode}
            />
          </PlotOptions>
          <VegaLegend />
          {renderPlotContent()}
<<<<<<< HEAD
          <VegaTree width={width} data={covidStore.caseDataAggGroup} />

          <AccordianWrapper
            title="table"
            defaultCollapsed={false}
            maxHeight={'1200px'}
          >
            <DataTableContainer />
          </AccordianWrapper>
=======
          <DataTableContainer />
          <AcknowledgementsTable />

          <Footer>
            <div className="gisaid-daa">
              Data use subject to the{' '}
              <a
                href="https://www.gisaid.org/"
                target="_blank"
                rel="noopener noreferrer"
              >
                GISAID
              </a>{' '}
              EpiCov™{' '}
              <a
                href="https://www.gisaid.org/registration/terms-of-use/"
                target="_blank"
                rel="noopener noreferrer"
              >
                Database Access Agreement
              </a>
            </div>
          </Footer>
>>>>>>> 0164b488
        </PlotContainer>
      </HomePageDiv>
    </>
  );
});

HomePage.propTypes = {
  covidStore: PropTypes.object.isRequired,
  router: PropTypes.object.isRequired,
};

// eslint-disable-next-line react/display-name
export default connect(HomePage);<|MERGE_RESOLUTION|>--- conflicted
+++ resolved
@@ -3,11 +3,8 @@
 import { observer } from 'mobx-react';
 import styled from 'styled-components';
 import _ from 'underscore';
-<<<<<<< HEAD
 import { toJS } from 'mobx';
 import useDimensions from 'react-use-dimensions';
-=======
->>>>>>> 0164b488
 
 import GeneSelect from './GeneSelect';
 import GroupBySelect from './GroupBySelect';
@@ -24,13 +21,10 @@
 import SkeletonElement from './SkeletonElement';
 import LoadingSpinner from './LoadingSpinner';
 import VegaLegend from './VegaLegend';
-<<<<<<< HEAD
 import VegaTree from './VegaTree';
 import AccordianWrapper from './AccordianWrapper';
-=======
 import VegaWrapper from './VegaWrapper';
 import AcknowledgementsTable from './AcknowledgementsTable';
->>>>>>> 0164b488
 
 const HomePageDiv = styled.div`
   display: grid;
@@ -200,14 +194,13 @@
       );
     } else {
       return (
-<<<<<<< HEAD
         <AccordianWrapper
           title="plot"
           defaultCollapsed={false}
           maxHeight={'1200px'}
         >
           <div style={{ width: `${width}px` }}>
-            <VegaLite
+            <VegaWrapper
               data={{
                 case_data: covidStore.caseData,
               }}
@@ -218,17 +211,6 @@
             />
           </div>
         </AccordianWrapper>
-=======
-        <VegaWrapper
-          data={{
-            case_data: covidStore.caseData,
-          }}
-          spec={areaStackSpec}
-          signalListeners={{
-            brush: _.debounce(handleBrush, 500),
-          }}
-        />
->>>>>>> 0164b488
       );
     }
   };
@@ -270,10 +252,18 @@
               onChange={onChangeAreaStackMode}
             />
           </PlotOptions>
-          <VegaLegend />
+          <br />
+          <AccordianWrapper
+            title="legend"
+            defaultCollapsed={false}
+            maxHeight={'500px'}
+          >
+            <VegaLegend />
+          </AccordianWrapper>
           {renderPlotContent()}
-<<<<<<< HEAD
-          <VegaTree width={width} data={covidStore.caseDataAggGroup} />
+          {covidStore.groupKey === 'lineage' && (
+            <VegaTree width={width} data={covidStore.caseDataAggGroup} />
+          )}
 
           <AccordianWrapper
             title="table"
@@ -282,9 +272,13 @@
           >
             <DataTableContainer />
           </AccordianWrapper>
-=======
-          <DataTableContainer />
-          <AcknowledgementsTable />
+          <AccordianWrapper
+            title="acknowledgements"
+            defaultCollapsed={true}
+            maxHeight={'1200px'}
+          >
+            <AcknowledgementsTable />
+          </AccordianWrapper>
 
           <Footer>
             <div className="gisaid-daa">
@@ -306,7 +300,6 @@
               </a>
             </div>
           </Footer>
->>>>>>> 0164b488
         </PlotContainer>
       </HomePageDiv>
     </>
