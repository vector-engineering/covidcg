--- conflicted
+++ resolved
@@ -3,13 +3,10 @@
 import { observer } from 'mobx-react';
 import styled from 'styled-components';
 import _ from 'underscore';
-import { toJS } from 'mobx';
 
 import GeneSelect from './GeneSelect';
 import GroupBySelect from './GroupBySelect';
 import DropdownContainer from './DropdownContainer';
-
-import { VegaLite } from 'react-vega';
 
 //import initial_entropy_spec from '../vega/barplot_v3.vl.json';
 import areaStackSpecInitial from '../vega/area_stack.vl.json';
@@ -21,11 +18,8 @@
 import { asyncStates } from '../stores/uiStore';
 import SkeletonElement from './SkeletonElement';
 import LoadingSpinner from './LoadingSpinner';
-<<<<<<< HEAD
 import VegaLegend from './VegaLegend';
-=======
 import VegaWrapper from './VegaWrapper';
->>>>>>> 825c484f
 
 const HomePageDiv = styled.div`
   display: grid;
@@ -181,19 +175,6 @@
     } else {
       console.log('hello');
       return (
-<<<<<<< HEAD
-        <>
-          <VegaLite
-            data={{
-              case_data: covidStore.caseData,
-            }}
-            spec={areaStackSpec}
-            signalListeners={{
-              brush: _.debounce(handleBrush, 500),
-            }}
-          />
-        </>
-=======
         <VegaWrapper
           data={{
             case_data: covidStore.caseData,
@@ -203,7 +184,6 @@
             brush: _.debounce(handleBrush, 500),
           }}
         />
->>>>>>> 825c484f
       );
     }
   };
