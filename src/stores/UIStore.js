import { observable, action, toJS } from 'mobx';
import { ASYNC_STATES, TABS } from '../constants/defs.json';
import { rootStoreInstance } from './rootStore';

function removeItemAll(arr, value) {
  var i = 0;
  while (i < arr.length) {
    if (arr[i] === value) {
      arr.splice(i, 1);
    } else {
      ++i;
    }
  }
  return arr;
}

export const initialUIValues = {
  sidebarOpen: false,
  sidebarSelectedGroupKeys: [],

  caseDataState: ASYNC_STATES.STARTED,
  snvDataState: ASYNC_STATES.STARTED,
  cooccurrenceDataState: ASYNC_STATES.STARTED,
  downloadState: ASYNC_STATES.UNINITIALIZED,

  globalSequencingDataState: ASYNC_STATES.UNINITIALIZED,
  metadataFieldsState: ASYNC_STATES.UNINITIALIZED,

  activeTab: TABS.TAB_EXAMPLE,
  keysPressed: [],
};

export class UIStore {
  dataStoreInstance;

  @observable sidebarOpen = initialUIValues.sidebarOpen;
  @observable sidebarSelectedGroupKeys =
    initialUIValues.sidebarSelectedGroupKeys;

  @observable caseDataState = initialUIValues.caseDataState;
  @observable snvDataState = initialUIValues.snvDataState;
  @observable cooccurrenceDataState = initialUIValues.cooccurrenceDataState;
  @observable downloadState = initialUIValues.downloadState;

  // Flag for whether or not we have the latest set of metadata mappings
  // i.e., metadata key (integer) => metadata value (string)
  @observable metadataFieldState = initialUIValues.metadataFieldState;

  @observable activeTab = initialUIValues.activeTab;
  @observable keysPressed = initialUIValues.keysPressed;

  init() {
    this.dataStoreInstance = rootStoreInstance.dataStore;
    this.globalSequencingDataStoreInstance =
      rootStoreInstance.globalSequencingDataStore;
  }

  @action
  resetValues(values) {
    Object.keys(initialUIValues).forEach((key) => {
      if (key in values) {
        this[key] = values[key];
      } else {
        this[key] = initialUIValues[key];
      }
    });
  }

  @action
  onCaseDataStateStarted = () => {
    this.caseDataState = ASYNC_STATES.STARTED;
  };
  @action
  onCaseDataStateFinished = () => {
    this.caseDataState = ASYNC_STATES.SUCCEEDED;
  };
  @action
  onCaseDataStateErr = () => {
    this.caseDataState = ASYNC_STATES.FAILED;
  };

  @action
  onSnvDataStarted = () => {
    this.snvDataState = ASYNC_STATES.STARTED;
  };
  @action
  onSnvDataFinished = () => {
    this.snvDataState = ASYNC_STATES.SUCCEEDED;
  };
  @action
  onSnvDataErr = () => {
    this.snvDataState = ASYNC_STATES.FAILED;
  };

  @action
  onCooccurrenceDataStarted = () => {
    this.cooccurrenceDataState = ASYNC_STATES.STARTED;
  };
  @action
  onCooccurrenceDataFinished = () => {
    this.cooccurrenceDataState = ASYNC_STATES.SUCCEEDED;
  };
  @action
  onCooccurrenceDataErr = () => {
    this.cooccurrenceDataState = ASYNC_STATES.FAILED;
  };

  @action
  onDownloadStarted = () => {
    this.downloadState = ASYNC_STATES.STARTED;
  };
  @action
  onDownloadFinished = () => {
    this.downloadState = ASYNC_STATES.SUCCEEDED;
  };
  @action
  onDownloadErr = () => {
    this.downloadState = ASYNC_STATES.FAILED;
  };

  @action
  onGlobalSequencingDataStarted = () => {
    this.globalSequencingDataState = ASYNC_STATES.STARTED;
  };
  @action
  onGlobalSequencingDataFinished = () => {
    this.globalSequencingDataState = ASYNC_STATES.SUCCEEDED;
  };
  @action
  onGlobalSequencingDataErr = () => {
    this.globalSequencingDataState = ASYNC_STATES.FAILED;
  };

  @action
  onMetadataFieldStarted = () => {
    this.metadataFieldState = ASYNC_STATES.STARTED;
  };
  @action
  onMetadataFieldFinished = () => {
    this.metadataFieldState = ASYNC_STATES.SUCCEEDED;
  };
  @action
  onMetadataFieldErr = () => {
    this.metadataFieldState = ASYNC_STATES.FAILED;
  };

  @action
  setSidebarOpen = () => {
    this.sidebarOpen = true;
  };

  @action
  setSidebarClosed = () => {
    this.sidebarOpen = false;
  };

  @action
  onSelectGroupForSidebar(groupKey) {
    this.sidebarSelectedGroupKeys.push(groupKey);
  }

  @action
  onRemoveGroupFromSidebar(groupKey) {
    this.sidebarSelectedGroupKeys = removeItemAll(
      this.sidebarSelectedGroupKeys,
      groupKey
    );
  }

  @action
  setActiveTab(tab) {
<<<<<<< HEAD
    if (Object.values(TABS).includes(tab)) {
      this.activeTab = tab;
    } else {
      this.activeTab = TABS.TAB_EXAMPLE;
=======
    this.activeTab = tab;

    if (
      (this.activeTab === TABS.TAB_GROUP ||
        this.activeTab === TABS.TAB_LOCATION) &&
      this.caseDataState === ASYNC_STATES.STARTED
    ) {
      this.dataStoreInstance.fetchData();
    } else if (
      this.activeTab === TABS.TAB_GLOBAL_SEQUENCES &&
      (this.globalSequencingDataState !== ASYNC_STATES.SUCCEEDED ||
        this.globalSequencingDataState === ASYNC_STATES.STARTED)
    ) {
      this.globalSequencingDataStoreInstance.fetchGlobalSequencingData();
>>>>>>> 2dd4a6c5
    }
  }

  @action
  setKeyPressed(keyCode, value) {
    let keysPressed = toJS(this.keysPressed);
    if (!keysPressed.includes(keyCode)) {
      if (value) {
        keysPressed.push(keyCode);
      }
    } else {
      if (!value) {
        keysPressed = keysPressed.filter((k) => k !== keyCode);
      }
    }
    this.keysPressed = keysPressed;
  }

  isKeyPressed(keyCode) {
    return this.keysPressed.includes(keyCode);
  }
}<|MERGE_RESOLUTION|>--- conflicted
+++ resolved
@@ -169,13 +169,11 @@
 
   @action
   setActiveTab(tab) {
-<<<<<<< HEAD
     if (Object.values(TABS).includes(tab)) {
       this.activeTab = tab;
     } else {
       this.activeTab = TABS.TAB_EXAMPLE;
-=======
-    this.activeTab = tab;
+    }
 
     if (
       (this.activeTab === TABS.TAB_GROUP ||
@@ -189,7 +187,6 @@
         this.globalSequencingDataState === ASYNC_STATES.STARTED)
     ) {
       this.globalSequencingDataStoreInstance.fetchGlobalSequencingData();
->>>>>>> 2dd4a6c5
     }
   }
 
