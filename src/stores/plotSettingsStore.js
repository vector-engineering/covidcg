import { observable, action } from 'mobx';
import {
  NORM_MODES,
  COUNT_MODES,
  DATE_BINS,
  SORT_DIRECTIONS,
  TREE_COLOR_MODES,
  LOW_FREQ_FILTER_TYPES,
  LITEMOL_STYLES,
} from '../constants/defs.json';

export const initialValues = {
  groupStackLowFreqFilter: LOW_FREQ_FILTER_TYPES.GROUP_COUNTS,
  groupStackLowFreqValue: 20,
  groupStackNormMode: NORM_MODES.NORM_COUNTS,
  groupStackCountMode: COUNT_MODES.COUNT_NEW,
  groupStackDateBin: DATE_BINS.DATE_BIN_DAY,

  locationDateNormMode: NORM_MODES.NORM_PERCENTAGES,
  locationDateCountMode: COUNT_MODES.COUNT_CUMULATIVE,
  locationDateDateBin: DATE_BINS.DATE_BIN_DAY,

  locationGroupHideReference: true,

  cooccurrenceNormMode: NORM_MODES.NORM_COUNTS,

  // SURVEILLANCE PLOT
  surveillanceMode: 'lineage',
  surveillanceShowWarning: true,
  surveillanceShowSettings: false,
  surveillanceSortField: 'counts', // 'group' or 'counts'
  surveillanceSortDirection: SORT_DIRECTIONS.SORT_DESC,
  surveillanceDisplayMinCounts: 5,
  surveillanceDisplayMinPercent: 0.01,
  surveillanceSigMinCounts: 10,
  surveillanceSigMinPercent: 0.02,
  surveillanceSigMinR: 0.3,
  surveillanceLegendHover: [],

  // GROUP REPORT TAB
  reportTreeColorMode: TREE_COLOR_MODES.COLOR_LATEST,
  reportConsensusThreshold: 0.1,
  reportMutationListHideEmpty: true,
  reportMutationListHidden: ['ORF1a'], // By default, hide ORF1a
  reportStructureActiveProtein: 'S',
  // reportStructureActiveProtein: 'nsp5 - 3CLp',
  reportStructurePdbId: '6ZGG',
<<<<<<< HEAD
  reportStructureActiveGroup: 'B.1.1.529',
=======
  // reportStructurePdbId: '7RFW',
  reportStructureActiveGroup: 'B.1.1.529',
  // reportStructureActiveGroup: 'B.1.351',
  reportStructureProteinStyle: LITEMOL_STYLES.SURFACE,
>>>>>>> ce1b8f3e
};

export class PlotSettingsStore {
  init() {}

  @observable groupStackLowFreqFilter = initialValues.groupStackLowFreqFilter;
  @observable groupStackLowFreqValue = initialValues.groupStackLowFreqValue;
  @observable groupStackNormMode = initialValues.groupStackNormMode;
  @observable groupStackCountMode = initialValues.groupStackCountMode;
  @observable groupStackDateBin = initialValues.groupStackDateBin;

  @action
  setGroupStackLowFreqFilter = (filterType) => {
    this.groupStackLowFreqFilter = filterType;
  };
  @action
  setGroupStackLowFreqValue = (filterValue) => {
    this.groupStackLowFreqValue = filterValue;
  };
  @action
  setGroupStackNormMode = (mode) => {
    this.groupStackNormMode = mode;
  };
  @action
  setGroupStackCountMode = (mode) => {
    this.groupStackCountMode = mode;
  };
  @action
  setGroupStackDateBin = (dateBin) => {
    this.groupStackDateBin = dateBin;
  };

  @observable locationDateNormMode = initialValues.locationDateNormMode;
  @observable locationDateCountMode = initialValues.locationDateCountMode;
  @observable locationDateDateBin = initialValues.locationDateDateBin;

  @action
  setLocationDateNormMode = (mode) => {
    this.locationDateNormMode = mode;
  };
  @action
  setLocationDateCountMode = (mode) => {
    this.locationDateCountMode = mode;
  };
  @action
  setLocationDateDateBin = (dateBin) => {
    this.locationDateDateBin = dateBin;
  };

  @observable locationGroupHideReference =
    initialValues.locationGroupHideReference;

  @action
  setLocationGroupHideReference = (hide) => {
    this.locationGroupHideReference = hide;
  };

  @observable cooccurrenceNormMode = initialValues.cooccurrenceNormMode;

  @action
  setCooccurrenceNormMode = (mode) => {
    this.cooccurrenceNormMode = mode;
  };

  // -----------------
  // SURVEILLANCE PLOT
  // -----------------

  @observable surveillanceMode = initialValues.surveillanceMode;
  @observable surveillanceShowWarning = initialValues.surveillanceShowWarning;
  @observable surveillanceShowSettings = initialValues.surveillanceShowSettings;
  @observable surveillanceSortField = initialValues.surveillanceSortField;
  @observable surveillanceSortDirection =
    initialValues.surveillanceSortDirection;
  @observable surveillanceDisplayMinCounts =
    initialValues.surveillanceDisplayMinCounts;
  @observable surveillanceDisplayMinPercent =
    initialValues.surveillanceDisplayMinPercent;
  @observable surveillanceSigMinCounts = initialValues.surveillanceSigMinCounts;
  @observable surveillanceSigMinPercent =
    initialValues.surveillanceSigMinPercent;
  @observable surveillanceSigMinR = initialValues.surveillanceSigMinR;
  @observable surveillanceLegendHover = initialValues.surveillanceLegendHover;

  @action
  setSurveillanceMode = (mode) => {
    this.surveillanceMode = mode;
  };
  @action
  setSurveillanceShowWarning = (show) => {
    this.surveillanceShowWarning = show;
  };
  @action
  setSurveillanceShowSettings = (show) => {
    this.surveillanceShowSettings = show;
  };
  @action
  setSurveillanceSortField = (field) => {
    this.surveillanceSortField = field;
  };
  @action
  setSurveillanceSortDirection = (direction) => {
    this.surveillanceSortDirection = direction;
  };
  @action
  setSurveillanceDisplayMinCounts = (counts) => {
    this.surveillanceDisplayMinCounts = counts;
  };
  @action
  setSurveillanceDisplayMinPercent = (percent) => {
    this.surveillanceDisplayMinPercent = percent;
  };
  @action
  setSurveillanceSigMinCounts = (counts) => {
    this.surveillanceSigMinCounts = counts;
  };
  @action
  setSurveillanceSigMinPercent = (percent) => {
    this.surveillanceSigMinPercent = percent;
  };
  @action
  setSurveillanceSigMinR = (r) => {
    this.surveillanceSigMinR = r;
  };
  @action
  setSurveillanceLegendHover = (hover) => {
    this.surveillanceLegendHover = hover;
  };

  // ----------------
  // GROUP REPORT TAB
  // ----------------

  @observable reportTreeColorMode = initialValues.reportTreeColorMode;
  @observable reportConsensusThreshold = initialValues.reportConsensusThreshold;
  @observable reportMutationListHideEmpty =
    initialValues.reportMutationListHideEmpty;
  @observable reportMutationListHidden = initialValues.reportMutationListHidden;
  @observable reportStructureActiveProtein =
    initialValues.reportStructureActiveProtein;
  @observable reportStructurePdbId = initialValues.reportStructurePdbId;
  // Actively selected group for the structural viewer
  @observable reportStructureActiveGroup =
    initialValues.reportStructureActiveGroup;
  @observable reportStructureProteinStyle =
    initialValues.reportStructureProteinStyle;

  @action
  setReportTreeColorMode = (mode) => {
    this.reportTreeColorMode = mode;
  };
  @action
  setReportConsensusThreshold = (thresh) => {
    this.reportConsensusThreshold = thresh;
  };
  @action
  setReportMutationListHideEmpty = (hideEmpty) => {
    this.reportMutationListHideEmpty = hideEmpty;
  };
  @action
  setReportMutationListHidden = (hidden) => {
    this.reportMutationListHidden = hidden;
  };
  @action
  toggleReportMutationListHiddenItem = (itemName) => {
    let hidden = this.reportMutationListHidden;

    // If the item is not in the list yet, then add it
    if (hidden.indexOf(itemName) === -1) {
      hidden.push(itemName);
    } else {
      // If it does exist, then make a new array without this item
      hidden = hidden.filter((name) => name != itemName);
    }

    this.reportMutationListHidden = hidden;
  };
  @action
  setReportStructureActiveProtein = (proteinName) => {
    this.reportStructureActiveProtein = proteinName;
  };
  @action
  setReportStructurePdbId = (pdbId) => {
    this.reportStructurePdbId = pdbId;
  };
  @action
  setReportStructureActiveGroup = (group) => {
    this.reportStructureActiveGroup = group;
  };
  @action
  setReportStructureProteinStyle = (style) => {
    this.reportStructureProteinStyle = style;
  };

  @action
  resetValues(values) {
    Object.keys(initialValues).forEach((key) => {
      if (key in values) {
        this[key] = values[key];
      } else {
        this[key] = initialValues[key];
      }
    });
  }
}<|MERGE_RESOLUTION|>--- conflicted
+++ resolved
@@ -45,14 +45,10 @@
   reportStructureActiveProtein: 'S',
   // reportStructureActiveProtein: 'nsp5 - 3CLp',
   reportStructurePdbId: '6ZGG',
-<<<<<<< HEAD
-  reportStructureActiveGroup: 'B.1.1.529',
-=======
   // reportStructurePdbId: '7RFW',
   reportStructureActiveGroup: 'B.1.1.529',
   // reportStructureActiveGroup: 'B.1.351',
   reportStructureProteinStyle: LITEMOL_STYLES.SURFACE,
->>>>>>> ce1b8f3e
 };
 
 export class PlotSettingsStore {
