import {
  observable,
  action,
  toJS,
  //intercept, autorun
} from 'mobx';

import { geneMap, proteinMap,
         getGene, getProtein } from '../utils/gene_protein';
import { queryReferenceSequence } from '../utils/reference';
import { getLocationByNameAndLevel } from '../utils/location';
<<<<<<< HEAD
import { intToISO } from '../utils/date';
import { updateURLFromParams } from '../utils/parseQueryParams';
=======
import { intToISO, ISOToInt } from '../utils/date';
>>>>>>> 2dd4a6c5

import {
  GROUP_SNV,
  DNA_OR_AA,
  COORDINATE_MODES,
  LOW_FREQ_FILTER_TYPES,
  COLOR_MODES,
  COMPARE_MODES,
  COMPARE_COLORS,
  TABS,
  GEO_LEVELS,
} from '../constants/defs.json';
import { config } from '../config';

// import { updateQueryStringParam } from '../utils/updateQueryParam';
import { PARAMS_TO_TRACK } from './paramsToTrack';
import { rootStoreInstance } from './rootStore';

// Define initial values

const today = intToISO(new Date().getTime());
const lastNDays = 90; // By default, show only the last 3 months

export const initialConfigValues = {
  groupKey: 'snv',
  dnaOrAa: DNA_OR_AA.AA,

  // Select the Spike gene and nsp13 protein by default
  selectedGene: getGene('S'),
  selectedProtein: getProtein('nsp12 - RdRp'),
  selectedPrimers: [],
  customCoordinates: [[8000, 12000]],
  customSequences: ['GACCCCAAAATCAGCGAAAT'],
  residueCoordinates: [[1, getGene('S').len_aa]],

  // Selecting the gene as the coordinate range by default
  coordinateMode: COORDINATE_MODES.COORD_GENE,

  // days * (24 hours/day) * (60 min/hour) * (60 s/min) * (1000 ms/s)
  startDate: intToISO(ISOToInt(today) - lastNDays * 24 * 60 * 60 * 1000),
  endDate: today,

  selectedLocationNodes: [],

  hoverGroup: null,
  selectedGroups: [],

  // Metadata filtering
  selectedMetadataFields: {},
  ageRange: [null, null],

  // Location tab
  hoverLocation: null,
  focusedLocations: [],

  lowFreqFilterType: LOW_FREQ_FILTER_TYPES.GROUP_COUNTS,
  maxGroupCounts: 100,
  minLocalCounts: 50,
  minGlobalCounts: 100,

  // Query String
  urlParams: {
    tab: 'home',
  },
};

const urlParams = new URLSearchParams(window.location.search);

const defaultsFromParams = {};

PARAMS_TO_TRACK.forEach((param) => {
  // console.log('getting: ', param, urlParams.get(param));
  defaultsFromParams[param] = urlParams.get(param);
});

export class ConfigStore {
  // Maintain a reference to the initial values
  initialConfigValues = initialConfigValues;

  // References to store instances
  plotSettingsStoreInstance;
  locationDataStoreInstance;
  dataStoreInstance;

  @observable groupKey = initialConfigValues.groupKey;
  @observable dnaOrAa = initialConfigValues.dnaOrAa;

  @observable selectedGene = initialConfigValues.selectedGene;
  @observable selectedProtein = initialConfigValues.selectedProtein;
  @observable selectedPrimers = initialConfigValues.selectedPrimers;

  @observable customCoordinates = initialConfigValues.customCoordinates;
  @observable customSequences = initialConfigValues.customSequences;
  @observable residueCoordinates = initialConfigValues.residueCoordinates;
  @observable coordinateMode = initialConfigValues.coordinateMode;

  @observable startDate = initialConfigValues.startDate;
  @observable endDate = initialConfigValues.endDate;

  @observable selectedLocationNodes = initialConfigValues.selectedLocationNodes;

  @observable hoverGroup = initialConfigValues.hoverGroup;
  @observable selectedGroups = initialConfigValues.selectedGroups;

  @observable selectedMetadataFields =
    initialConfigValues.selectedMetadataFields;
  @observable ageRange = initialConfigValues.ageRange;

  @observable hoverLocation = initialConfigValues.hoverLocation;
  @observable focusedLocations = initialConfigValues.focusedLocations;

  @observable lowFreqFilterType = initialConfigValues.lowFreqFilterType;
  @observable maxGroupCounts = initialConfigValues.maxGroupCounts;
  @observable minLocalCounts = initialConfigValues.minLocalCounts;
  @observable minGlobalCounts = initialConfigValues.minGlobalCounts;

  urlParams = initialConfigValues.urlParams;

  constructor() {}

  init() {
    this.plotSettingsStoreInstance = rootStoreInstance.plotSettingsStore;
    this.locationDataStoreInstance = rootStoreInstance.locationDataStore;
    this.dataStoreInstance = rootStoreInstance.dataStore;
    this.snpDataStoreInstance = rootStoreInstance.snpDataStore;

    PARAMS_TO_TRACK.forEach((param) => {
      if (defaultsFromParams[param]) {
        // console.log('setting: ', param, urlParams.get(param));
        this[param] = defaultsFromParams[param];
      }
    });

    this.urlParams = new URLSearchParams(window.location.search);

    // Check to see what's in the URL
    this.urlParams.forEach((value, key) => {
      if (key.toUpperCase() in GEO_LEVELS) {
        // If a location is specified, update selectedLocationNodes
        value = encodeURIComponent(value);
        value = value.split('%2C');

        value.forEach((item) => {
          const node = getLocationByNameAndLevel(
            this.locationDataStoreInstance.selectTree,
            item,
            key,
            true
          )[0];

          if (typeof node !== 'undefined') {
            this.selectedLocationNodes.push(node);
          }
        });
      } else if (key === 'selectedGene') {
        // If the specified gene is in the geneMap get the gene
        if (value in geneMap) {
          this[key] = getGene(value);
        } else {
          // Else display default gene
          this[key] = getGene('S');
          this.urlParams.set(key, 'S');
        }
      } else if (key === 'selectedProtein') {
        // If the specified protein is in the proteinMap get the protein
        if (value in proteinMap) {
          this[key] = getProtein(value);
        } else {
          // Else display default protein
          this[key] = getProtein('nsp12 - RdRp');
          this.urlParams.set(key, 'nsp12 - RdRp');
        }
      } else if (key === 'ageRange') {
        // AgeRange is not being used currently so ignore
        return;
      } else if (key === 'customCoordinates' || key === 'residueCoordinates') {
        // If coordinates are specified, save them as an array of numbers
        // Coordinates can stay as a string in the URL
        let arr = [];
        value = encodeURIComponent(value);
        value = value.split('%2C');
        value.forEach((item, i) => {
          value[i] = parseInt(item);

          if (i % 2 === 1) {
            arr.push([value[i-1], value[i]]);
          }
        });

        this[key] = arr;
      } else if (key === 'tab') {
        // Check if the specified tab value is valid (included in TABS)
        if (Object.values(TABS).includes(value)) {
          this[key] = value;
        } else {
          // If not valid, set to home
          this.urlParams.set(key, TABS.TAB_EXAMPLE);
          this[key] = TABS.TAB_EXAMPLE;
        }
      } else if (key.includes('valid')) {
        // Convert the boolean config values to booleans
        this[key] = Boolean(value);
      } else {
        this[key] = value;
      }
    });

    // Update URL
    updateURLFromParams(this.urlParams);

    if (this.selectedLocationNodes.length == 0) {
      // If no locations in url, set default selected locations
      this.selectedLocationNodes = [
        getLocationByNameAndLevel(
          this.locationDataStoreInstance.selectTree,
          'USA',
          'country',
          true
        )[0],
        getLocationByNameAndLevel(
          this.locationDataStoreInstance.selectTree,
          'Canada',
          'country',
          true
        )[0],
      ].filter((node) => node !== undefined);
      initialConfigValues['selectedLocationNodes'] = this.selectedLocationNodes;
      this.initialConfigValues[
        'selectedLocationNodes'
      ] = this.selectedLocationNodes;
    }
  }

  // modifyQueryParams = autorun(() => {
  //   PARAMS_TO_TRACK.forEach((param) => {
  //     updateQueryStringParam(param, JSON.stringify(this[param]));
  //   });
  // });

  @action
  resetValues(values) {
    Object.keys(initialConfigValues).forEach((key) => {
      if (key in values) {
        this[key] = values[key];
      } else {
        this[key] = initialConfigValues[key];
      }

      // Special actions for some keys
      if (key === 'selectedLocationNodes') {
        this.locationDataStoreInstance.setSelectedNodes(values[key]);
      }
    });

    // Manually set residue coordinates if they weren't specified
    if (
      'selectedGene' in values &&
      !('residueCoordinates' in values) &&
      this.selectedGene.name !== 'All Genes'
    ) {
      this.residueCoordinates = [[1, this.selectedGene.len_aa]];
    } else if (
      'selectedProtein' in values &&
      !('residueCoordinates' in values) &&
      this.selectedProtein.name !== 'All Proteins'
    ) {
      this.residueCoordinates = [[1, this.selectedProtein.len_aa]];
    }

    // Trigger data re-run
    this.dataStoreInstance.fetchData();
  }

  @action
  applyPendingChanges(pending) {
    // Change table coloring settings when switching from DNA <-> AA
    if (this.dnaOrAa !== pending.dnaOrAa && pending.dnaOrAa === DNA_OR_AA.AA) {
      this.plotSettingsStoreInstance.tableColorMode =
        COLOR_MODES.COLOR_MODE_COMPARE;
      this.plotSettingsStoreInstance.tableCompareMode =
        COMPARE_MODES.COMPARE_MODE_MISMATCH;
      this.plotSettingsStoreInstance.tableCompareColor =
        COMPARE_COLORS.COLOR_MODE_ZAPPO;
    } else {
      // Clear table coloring settings
      this.plotSettingsStoreInstance.tableColorMode =
        COLOR_MODES.COLOR_MODE_COMPARE;
      this.plotSettingsStoreInstance.tableCompareMode =
        COMPARE_MODES.COMPARE_MODE_MISMATCH;
      this.plotSettingsStoreInstance.tableCompareColor =
        COMPARE_COLORS.COMPARE_COLOR_YELLOW;
    }

    // Overwrite any of our fields here with the pending ones
    Object.keys(pending).forEach((field) => {
      this[field] = pending[field];

      // Update urlParams
      this.urlParams.delete(field);

      if (field === 'selectedGene' || field === 'selectedProtein') {
        // Handle fields that return objects
        this.urlParams.set(field, pending[field].name);
      } else if (field === 'selectedMetadataFields') {
        // Ignore Metadata fields
        return;
      } else {
        this.urlParams.append(field, String(pending[field]));
      }
    });

    // selectedLocationNodes is displayed as node.level=node.value in the URL
    this.urlParams.delete('selectedLocationNodes');
    // selectedMetadataFields is displayed as key=value in the URL
    this.urlParams.delete('selectedMetadataFields');
    // ageRange is not currently being used
    this.urlParams.delete('ageRange');

    // Update the location node tree with our new selection
    this.locationDataStoreInstance.setSelectedNodes(this.selectedLocationNodes);

    // Update the URL params
    this.locationArray.forEach(name => {
      this.urlParams.delete(name);
    })

    this.selectedLocationNodes.forEach(node => {
      this.urlParams.append(String(node.level), String(node.value));
    })

    updateURLFromParams(this.urlParams);

    // Get the new data from the server
    this.dataStoreInstance.fetchData();
  }

  // Get a pretty name for the group
  getGroupLabel() {
    if (Object.keys(config.group_cols).includes(this.groupKey)) {
      return config.group_cols[this.groupKey].title;
    } else if (this.groupKey === GROUP_SNV) {
      if (this.dnaOrAa === DNA_OR_AA.DNA) {
        return 'NT SNV';
      } else {
        return 'AA SNV';
      }
    }
  }

  getCoordinateRanges() {
    // Set the coordinate range based off the coordinate mode
    if (this.coordinateMode === COORDINATE_MODES.COORD_GENE) {
      // Disable residue indices for non-protein-coding genes
      if (this.selectedGene.protein_coding === 0) {
        return this.selectedGene.ranges;
      }
      const coordinateRanges = [];
      this.residueCoordinates.forEach((range) => {
        // Make a deep copy of the current range
        const curRange = range.slice();
        for (let i = 0; i < this.selectedGene.aa_ranges.length; i++) {
          const curAARange = this.selectedGene.aa_ranges[i];
          const curNTRange = this.selectedGene.ranges[i];
          if (
            (curRange[0] >= curAARange[0] && curRange[0] <= curAARange[1]) ||
            (curRange[0] <= curAARange[0] && curRange[1] >= curAARange[0])
          ) {
            coordinateRanges.push([
              curNTRange[0] + (curRange[0] - curAARange[0]) * 3,
              curNTRange[0] -
                1 +
                Math.min(curRange[1] - curAARange[0] + 1, curAARange[1]) * 3,
            ]);
            // Push the beginning of the current range to the end of
            // the current AA range of the gene
            if (curAARange[1] < curRange[1]) {
              curRange[0] = curAARange[1] + 1;
            }
          }
        }
      });
      return coordinateRanges;
    } else if (this.coordinateMode === COORDINATE_MODES.COORD_PROTEIN) {
      const coordinateRanges = [];
      this.residueCoordinates.forEach((range) => {
        // Make a deep copy of the current range
        const curRange = range.slice();
        for (let i = 0; i < this.selectedProtein.aa_ranges.length; i++) {
          const curAARange = this.selectedProtein.aa_ranges[i];
          const curNTRange = this.selectedProtein.ranges[i];
          if (
            (curRange[0] >= curAARange[0] && curRange[0] <= curAARange[1]) ||
            (curRange[0] <= curAARange[0] && curRange[1] >= curAARange[0])
          ) {
            coordinateRanges.push([
              curNTRange[0] + (curRange[0] - curAARange[0]) * 3,
              curNTRange[0] -
                1 +
                Math.min(curRange[1] - curAARange[0] + 1, curAARange[1]) * 3,
            ]);
            // Push the beginning of the current range to the end of
            // the current AA range of the gene
            if (curAARange[1] < curRange[1]) {
              curRange[0] = curAARange[1] + 1;
            }
          }
        }
      });
      return coordinateRanges;
    } else if (this.coordinateMode === COORDINATE_MODES.COORD_PRIMER) {
      return this.selectedPrimers.map((primer) => {
        return [primer.Start, primer.End];
      });
    } else if (this.coordinateMode === COORDINATE_MODES.COORD_CUSTOM) {
      return toJS(this.customCoordinates);
    } else if (this.coordinateMode === COORDINATE_MODES.COORD_SEQUENCE) {
      return this.customSequences.map((seq) => {
        return queryReferenceSequence(seq);
      });
    }
  }

  getSelectedMetadataFields() {
    const selectedMetadataFields = toJS(this.selectedMetadataFields);
    Object.keys(selectedMetadataFields).forEach((metadataField) => {
      selectedMetadataFields[metadataField] = selectedMetadataFields[
        metadataField
      ].map((item) => {
        return parseInt(item.value);
      });
    });
    return selectedMetadataFields;
  }

  @action
  updateHoverGroup(group) {
    // console.log('UPDATE HOVER GROUP', group);
    if (group === null) {
      this.hoverGroup = null;
    } else {
      this.hoverGroup = group;
    }
  }

  @action
  updateSelectedGroups(groups) {
    this.selectedGroups = groups;
    if (this.groupKey === GROUP_SNV) {
      this.dataStoreInstance.processSelectedSnvs();
    }
  }

  getSelectedGroupIds() {
    const {
      dnaSnvMap,
      geneAaSnvMap,
      proteinAaSnvMap,
    } = this.snpDataStoreInstance;

    let selectedGroupIds;
    if (this.dnaOrAa === DNA_OR_AA.DNA) {
      selectedGroupIds = this.selectedGroups
        .map((item) => dnaSnvMap[item.group])
        .map((snpId) => (snpId === undefined ? -1 : parseInt(snpId)));
    } else if (this.dnaOrAa === DNA_OR_AA.AA) {
      if (this.coordinateMode === COORDINATE_MODES.COORD_GENE) {
        selectedGroupIds = this.selectedGroups
          .map((item) => geneAaSnvMap[item.group])
          .map((snpId) => (snpId === undefined ? -1 : parseInt(snpId)));
      } else if (this.coordinateMode === COORDINATE_MODES.COORD_PROTEIN) {
        selectedGroupIds = this.selectedGroups
          .map((item) => proteinAaSnvMap[item.group])
          .map((snpId) => (snpId === undefined ? -1 : parseInt(snpId)));
      }
    }
    // Array to Set
    selectedGroupIds = new Set(selectedGroupIds);

    return selectedGroupIds;
  }

  getIntToSnvMap() {
    const {
      intToDnaSnvMap,
      intToGeneAaSnvMap,
      intToProteinAaSnvMap,
    } = this.snpDataStoreInstance;

    if (this.dnaOrAa === DNA_OR_AA.DNA) {
      return intToDnaSnvMap;
    } else if (this.dnaOrAa === DNA_OR_AA.AA) {
      if (this.coordinateMode === COORDINATE_MODES.COORD_GENE) {
        return intToGeneAaSnvMap;
      } else if (this.coordinateMode === COORDINATE_MODES.COORD_PROTEIN) {
        return intToProteinAaSnvMap;
      }
    }
  }

  getSnvToIntMap() {
    const {
      dnaSnvMap,
      geneAaSnvMap,
      proteinAaSnvMap,
    } = this.snpDataStoreInstance;

    if (this.dnaOrAa === DNA_OR_AA.DNA) {
      return dnaSnvMap;
    } else if (this.dnaOrAa === DNA_OR_AA.AA) {
      if (this.coordinateMode === COORDINATE_MODES.COORD_GENE) {
        return geneAaSnvMap;
      } else if (this.coordinateMode === COORDINATE_MODES.COORD_PROTEIN) {
        return proteinAaSnvMap;
      }
    }
  }

  @action
  updateHoverLocation(location) {
    this.hoverLocation = location;
  }

  @action
  updateFocusedLocations(locations) {
    this.focusedLocations = locations;
  }
}<|MERGE_RESOLUTION|>--- conflicted
+++ resolved
@@ -5,16 +5,16 @@
   //intercept, autorun
 } from 'mobx';
 
-import { geneMap, proteinMap,
-         getGene, getProtein } from '../utils/gene_protein';
+import {
+  geneMap,
+  proteinMap,
+  getGene,
+  getProtein,
+} from '../utils/gene_protein';
 import { queryReferenceSequence } from '../utils/reference';
 import { getLocationByNameAndLevel } from '../utils/location';
-<<<<<<< HEAD
-import { intToISO } from '../utils/date';
+import { intToISO, ISOToInt } from '../utils/date';
 import { updateURLFromParams } from '../utils/parseQueryParams';
-=======
-import { intToISO, ISOToInt } from '../utils/date';
->>>>>>> 2dd4a6c5
 
 import {
   GROUP_SNV,
@@ -200,7 +200,7 @@
           value[i] = parseInt(item);
 
           if (i % 2 === 1) {
-            arr.push([value[i-1], value[i]]);
+            arr.push([value[i - 1], value[i]]);
           }
         });
 
@@ -337,13 +337,13 @@
     this.locationDataStoreInstance.setSelectedNodes(this.selectedLocationNodes);
 
     // Update the URL params
-    this.locationArray.forEach(name => {
-      this.urlParams.delete(name);
-    })
-
-    this.selectedLocationNodes.forEach(node => {
+    Object.values(GEO_LEVELS).forEach((level) => {
+      this.urlParams.delete(level);
+    });
+
+    this.selectedLocationNodes.forEach((node) => {
       this.urlParams.append(String(node.level), String(node.value));
-    })
+    });
 
     updateURLFromParams(this.urlParams);
 
