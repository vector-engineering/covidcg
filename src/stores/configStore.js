import {
  observable,
  action,
  toJS,
  //intercept, autorun
} from 'mobx';
import _ from 'underscore';

import { getGene, getProtein } from '../utils/gene_protein';
import { queryReferenceSequence } from '../utils/reference';

import {
  COLOR_MODES,
  COMPARE_MODES,
  COMPARE_COLORS,
} from '../constants/plotSettings';
import {
  GROUP_KEYS,
  DNA_OR_AA,
  COORDINATE_MODES,
  LOW_FREQ_FILTER_TYPES,
} from '../constants/config';

// import { updateQueryStringParam } from '../utils/updateQueryParam';
import { PARAMS_TO_TRACK } from './paramsToTrack';
import { rootStoreInstance } from './rootStore';
import { asyncDataStoreInstance } from '../components/App';

// Define initial values

const { plotSettingsStore, dataStore } = rootStoreInstance || {};

export const initialConfigValues = {
  groupKey: GROUP_KEYS.GROUP_SNV,
  dnaOrAa: DNA_OR_AA.AA,

  // Select the Spike gene and nsp13 protein by default
  selectedGene: getGene('S'),
  selectedProtein: getProtein('nsp12 - RdRp'),
  selectedPrimers: [],
  customCoordinates: [[8000, 12000]],
  customSequences: ['GACCCCAAAATCAGCGAAAT'],
  residueCoordinates: [[1, getGene('S').len_aa]],

  // Selecting the gene as the coordinate range by default
  coordinateMode: COORDINATE_MODES.COORD_GENE,

  dateRange: [-1, -1], // No initial date range

<<<<<<< HEAD
  // selectedLocationNodes: [
  //   getLocationByNameAndLevel(initialSelectTree, 'USA', 'country', true)[0],
  //   getLocationByNameAndLevel(initialSelectTree, 'Canada', 'country', true)[0],
  // ],
  selectedLocationNodes: [],
=======
  selectTree: initialSelectTree,
  selectedLocationNodes: [
    // NOTE: comment out these lines, if you are working with a custom dataset that
    //       doesn't have any sequences from these location
    //       Maybe should move these settings into a more easily-editable YAML file...
    getLocationByNameAndLevel(initialSelectTree, 'USA', 'country', true)[0],
    getLocationByNameAndLevel(initialSelectTree, 'Canada', 'country', true)[0],
  ].filter((node) => node !== undefined),
>>>>>>> e11985a1

  hoverGroup: null,
  selectedGroups: [],

  // Metadata filtering
  selectedMetadataFields: {},
  ageRange: [null, null],

  // Location tab
  hoverLocation: null,
  focusedLocations: [],

  lowFreqFilterType: LOW_FREQ_FILTER_TYPES.GROUP_COUNTS,
  maxGroupCounts: 100,
  minLocalCountsToShow: 50,
  minGlobalCountsToShow: 100,
};

const urlParams = new URLSearchParams(window.location.search);

const defaultsFromParams = {};

PARAMS_TO_TRACK.forEach((param) => {
  // console.log('getting: ', param, urlParams.get(param));
  defaultsFromParams[param] = urlParams.get(param);
});

class ObservableConfigStore {
  // References to store instances
  locationDataStoreInstance;

  @observable groupKey = initialConfigValues.groupKey;
  @observable dnaOrAa = initialConfigValues.dnaOrAa;

  @observable selectedGene = initialConfigValues.selectedGene;
  @observable selectedProtein = initialConfigValues.selectedProtein;
  @observable selectedPrimers = initialConfigValues.selectedPrimers;
  @observable customCoordinates = initialConfigValues.customCoordinates;
  @observable customSequences = initialConfigValues.customSequences;
  @observable residueCoordinates = initialConfigValues.residueCoordinates;

  @observable coordinateMode = initialConfigValues.coordinateMode;

  @observable dateRange = initialConfigValues.dateRange;

  @observable selectedLocationNodes = initialConfigValues.selectedLocationNodes;

  @observable hoverGroup = initialConfigValues.hoverGroup;
  @observable selectedGroups = initialConfigValues.selectedGroups;

  @observable selectedMetadataFields =
    initialConfigValues.selectedMetadataFields;
  @observable ageRange = initialConfigValues.ageRange;

  @observable hoverLocation = initialConfigValues.hoverLocation;
  @observable focusedLocations = initialConfigValues.focusedLocations;

  @observable lowFreqFilterType = initialConfigValues.lowFreqFilterType;
  @observable maxGroupCounts = initialConfigValues.maxGroupCounts;
  @observable minLocalCountsToShow = initialConfigValues.minLocalCountsToShow;
  @observable minGlobalCountsToShow = initialConfigValues.minGlobalCountsToShow;

  constructor() {
    this.locationDataStoreInstance = asyncDataStoreInstance.locationDataStore;

    PARAMS_TO_TRACK.forEach((param) => {
      if (defaultsFromParams[param]) {
        // console.log('setting: ', param, urlParams.get(param));
        this[param] = defaultsFromParams[param];
      }
    });
  }

  // modifyQueryParams = autorun(() => {
  //   PARAMS_TO_TRACK.forEach((param) => {
  //     updateQueryStringParam(param, JSON.stringify(this[param]));
  //   });
  // });

  @action
  resetValues(values) {
    Object.keys(initialConfigValues).forEach((key) => {
      if (key in values) {
        this[key] = values[key];
      } else {
        this[key] = initialConfigValues[key];
      }

      // Special actions for some keys
      if (key === 'selectedLocationNodes') {
        this.locationDataStoreInstance.setSelectedNodes(values[key]);
      }
    });

    // Manually set residue coordinates if they weren't specified
    if (
      'selectedGene' in values &&
      !('residueCoordinates' in values) &&
      this.selectedGene.gene !== 'All Genes'
    ) {
      this.residueCoordinates = [[1, this.selectedGene.len_aa]];
    } else if (
      'selectedProtein' in values &&
      !('residueCoordinates' in values) &&
      this.selectedProtein.protein !== 'All Proteins'
    ) {
      this.residueCoordinates = [[1, this.selectedProtein.len_aa]];
    }

    // Trigger data re-run
    dataStore.updateCaseData(() => {});
  }

  @action
  changeGrouping(groupKey, dnaOrAa) {
    // console.log(
    //   'CHANGE GROUPING. GROUP KEY:',
    //   groupKey,
    //   'DNA OR AA:',
    //   dnaOrAa
    // );

    if (this.groupKey !== groupKey) {
      // If groupings were changed, then clear selected groups
      this.selectedGroups = [];
    } else if (groupKey === GROUP_KEYS.GROUP_SNV && this.dnaOrAa !== dnaOrAa) {
      // While in SNV mode, if we switched from DNA to AA, or vice-versa,
      // then clear selected groups
      this.selectedGroups = [];
    }

    // Change table coloring settings when switching from DNA <-> AA
    if (this.dnaOrAa !== dnaOrAa && dnaOrAa === DNA_OR_AA.AA) {
      plotSettingsStore.tableColorMode = COLOR_MODES.COLOR_MODE_COMPARE;
      plotSettingsStore.tableCompareMode = COMPARE_MODES.COMPARE_MODE_MISMATCH;
      plotSettingsStore.tableCompareColor = COMPARE_COLORS.COLOR_MODE_ZAPPO;
    } else {
      // Clear table coloring settings
      plotSettingsStore.tableColorMode = COLOR_MODES.COLOR_MODE_COMPARE;
      plotSettingsStore.tableCompareMode = COMPARE_MODES.COMPARE_MODE_MISMATCH;
      plotSettingsStore.tableCompareColor = COMPARE_COLORS.COMPARE_COLOR_YELLOW;
    }

    this.groupKey = groupKey;
    this.dnaOrAa = dnaOrAa;

    // If we switched to non-SNP grouping in AA-mode,
    // then make sure we don't have "All Genes" or "All Proteins" selected
    if (
      this.groupKey !== GROUP_KEYS.GROUP_SNV &&
      this.dnaOrAa === DNA_OR_AA.AA
    ) {
      if (this.selectedGene.gene === 'All Genes') {
        // Switch back to S gene
        this.selectedGene = getGene('S');
      }
      if (this.selectedProtein.protein === 'All Proteins') {
        // Switch back to nsp12 protein
        this.selectedProtein = getProtein('nsp12 - RdRp');
      }
    }

    dataStore.updateCaseData();
  }

  // Get a pretty name for the group
  getGroupLabel() {
    if (this.groupKey === GROUP_KEYS.GROUP_LINEAGE) {
      return 'Lineage';
    } else if (this.groupKey === GROUP_KEYS.GROUP_CLADE) {
      return 'Clade';
    } else if (this.groupKey === GROUP_KEYS.GROUP_SNV) {
      if (this.dnaOrAa === DNA_OR_AA.DNA) {
        return 'NT SNV';
      } else {
        return 'AA SNV';
      }
    }
  }

  @action
  changeCoordinateMode({
    coordinateMode,
    selectedGene,
    selectedProtein,
    residueCoordinates,
    selectedPrimers,
    customCoordinates,
    customSequences,
  }) {
    let initial = Object.assign({
      coordinateMode: toJS(this.coordinateMode),
      selectedGene: toJS(this.selectedGene),
      selectedProtein: toJS(this.selectedProtein),
      residueCoordinates: toJS(this.residueCoordinates),
      selectedPrimers: toJS(this.selectedPrimers),
      customCoordinates: toJS(this.customCoordinates),
      customSequences: toJS(this.customSequences),
    });
    // console.log(initial);

    this.coordinateMode = coordinateMode;
    this.selectedGene = getGene(selectedGene);
    this.selectedProtein = getProtein(selectedProtein);
    this.residueCoordinates = residueCoordinates;
    this.selectedPrimers = selectedPrimers;
    this.customCoordinates = customCoordinates;
    this.customSequences = customSequences;

    // If we selected a new gene/protein, then update the residue coordinates
    if (
      this.coordinateMode === COORDINATE_MODES.COORD_GENE &&
      (this.selectedGene.gene !== initial.selectedGene.gene ||
        this.coordinateMode !== initial.coordinateMode)
    ) {
      if (this.selectedGene.gene === 'All Genes') {
        this.residueCoordinates = [];
      } else {
        this.residueCoordinates = [[1, this.selectedGene.len_aa]];
      }
    } else if (
      this.coordinateMode === COORDINATE_MODES.COORD_PROTEIN &&
      (this.selectedProtein.protein !== initial.selectedProtein.protein ||
        this.coordinateMode !== initial.coordinateMode)
    ) {
      if (this.selectedProtein.protein === 'All Proteins') {
        this.residueCoordinates = [];
      } else {
        this.residueCoordinates = [[1, this.selectedProtein.len_aa]];
      }
    }

    // If we switched to a coordinate mode that doesn't support AA SNPs,
    // then switch off of it now
    if (
      this.dnaOrAa === DNA_OR_AA.AA &&
      this.coordinateMode !== COORDINATE_MODES.COORD_GENE &&
      this.coordinateMode !== COORDINATE_MODES.COORD_PROTEIN
    ) {
      this.dnaOrAa = DNA_OR_AA.DNA;
    }

    // If nothing changed, then skip the update
    if (this.coordinateMode !== initial.coordinateMode) {
      // Do nothing
    } else if (
      this.coordinateMode === COORDINATE_MODES.COORD_GENE &&
      this.selectedGene.gene === initial.selectedGene.gene &&
      _.isEqual(toJS(this.residueCoordinates), initial.residueCoordinates)
    ) {
      return;
    } else if (
      this.coordinateMode === COORDINATE_MODES.COORD_PROTEIN &&
      this.selectedProtein.protein == initial.selectedProtein.protein &&
      _.isEqual(toJS(this.residueCoordinates), initial.residueCoordinates)
    ) {
      return;
    } else if (this.coordinateMode === COORDINATE_MODES.COORD_PRIMER) {
      let changed = false;
      if (this.selectedPrimers.length !== initial.selectedPrimers.length) {
        changed = true;
      } else {
        for (let i = 0; i < this.selectedPrimers.length; i++) {
          if (!_.isEqual(this.selectedPrimers[i], initial.selectedPrimers[i])) {
            changed = true;
            break;
          }
        }
      }
      if (!changed) {
        return;
      }
    } else if (
      this.coordinateMode === COORDINATE_MODES.COORD_CUSTOM &&
      _.isEqual(toJS(this.customCoordinates), initial.customCoordinates)
    ) {
      return;
    } else if (
      this.coordinateMode === COORDINATE_MODES.COORD_SEQUENCE &&
      _.isEqual(toJS(this.customSequences), initial.customSequences)
    ) {
      return;
    }

    // Clear selected groups?
    // TODO: we don't need to do this, depending on the selection.
    //       do this in a smarter way
    this.selectedGroups = [];

    dataStore.updateCaseData();
  }

  getCoordinateRanges() {
    // Set the coordinate range based off the coordinate mode
    if (this.coordinateMode === COORDINATE_MODES.COORD_GENE) {
      // Disable residue indices for non-protein-coding genes
      if (this.selectedGene.protein_coding === 0) {
        return this.selectedGene.ranges;
      }
      const coordinateRanges = [];
      this.residueCoordinates.forEach((range) => {
        // Make a deep copy of the current range
        const curRange = range.slice();
        for (let i = 0; i < this.selectedGene.aa_ranges.length; i++) {
          const curAARange = this.selectedGene.aa_ranges[i];
          const curNTRange = this.selectedGene.ranges[i];
          if (
            (curRange[0] >= curAARange[0] && curRange[0] <= curAARange[1]) ||
            (curRange[0] <= curAARange[0] && curRange[1] >= curAARange[0])
          ) {
            coordinateRanges.push([
              curNTRange[0] + (curRange[0] - curAARange[0]) * 3,
              curNTRange[0] -
                1 +
                Math.min(curRange[1] - curAARange[0] + 1, curAARange[1]) * 3,
            ]);
            // Push the beginning of the current range to the end of
            // the current AA range of the gene
            if (curAARange[1] < curRange[1]) {
              curRange[0] = curAARange[1] + 1;
            }
          }
        }
      });
      return coordinateRanges;
    } else if (this.coordinateMode === COORDINATE_MODES.COORD_PROTEIN) {
      const coordinateRanges = [];
      this.residueCoordinates.forEach((range) => {
        // Make a deep copy of the current range
        const curRange = range.slice();
        for (let i = 0; i < this.selectedProtein.aa_ranges.length; i++) {
          const curAARange = this.selectedProtein.aa_ranges[i];
          const curNTRange = this.selectedProtein.ranges[i];
          if (
            (curRange[0] >= curAARange[0] && curRange[0] <= curAARange[1]) ||
            (curRange[0] <= curAARange[0] && curRange[1] >= curAARange[0])
          ) {
            coordinateRanges.push([
              curNTRange[0] + (curRange[0] - curAARange[0]) * 3,
              curNTRange[0] -
                1 +
                Math.min(curRange[1] - curAARange[0] + 1, curAARange[1]) * 3,
            ]);
            // Push the beginning of the current range to the end of
            // the current AA range of the gene
            if (curAARange[1] < curRange[1]) {
              curRange[0] = curAARange[1] + 1;
            }
          }
        }
      });
      return coordinateRanges;
    } else if (this.coordinateMode === COORDINATE_MODES.COORD_PRIMER) {
      return this.selectedPrimers.map((primer) => {
        return [primer.Start, primer.End];
      });
    } else if (this.coordinateMode === COORDINATE_MODES.COORD_CUSTOM) {
      return toJS(this.customCoordinates);
    } else if (this.coordinateMode === COORDINATE_MODES.COORD_SEQUENCE) {
      return this.customSequences.map((seq) => {
        return queryReferenceSequence(seq);
      });
    }
  }

  @action
  selectLocations(selectedLocationNodes) {
    this.selectedLocationNodes = selectedLocationNodes;

    // Clear metadata fields
    this.selectedMetadataFields = {};

    if (!selectedLocationNodes || !selectedLocationNodes[0]) {
      this.locationDataStoreInstance.deselectAll();
      dataStore.emptyCaseData();
    } else {
      dataStore.updateCaseData();
    }
  }

  @action
  updateSelectedMetadataFields(selectedMetadataFields, ageRange) {
    this.selectedMetadataFields = selectedMetadataFields;
    this.ageRange = ageRange;
    dataStore.updateCaseData();
  }

  @action
  selectDateRange(dateRange) {
    this.dateRange = dateRange;
    dataStore.updateAggCaseDataByGroup();
    if (this.groupKey === GROUP_KEYS.GROUP_SNV) {
      dataStore.processCooccurrenceData();
    }
  }

  @action
  updateHoverGroup(group) {
    // console.log('UPDATE HOVER GROUP', group);
    if (group === null) {
      this.hoverGroup = null;
    } else {
      this.hoverGroup = group;
    }
  }

  @action
  updateSelectedGroups(groups) {
    this.selectedGroups = groups;
    dataStore.processSelectedSnvs();
  }

  @action
  updateHoverLocation(location) {
    this.hoverLocation = location;
  }

  @action
  updateFocusedLocations(locations) {
    this.focusedLocations = locations;
  }

  @action
  setLowFreqFilters({
    lowFreqFilterType,
    minLocalCountsToShow,
    minGlobalCountsToShow,
    maxGroupCounts,
  }) {
    this.lowFreqFilterType = lowFreqFilterType;
    this.minLocalCountsToShow = minLocalCountsToShow;
    this.minGlobalCountsToShow = minGlobalCountsToShow;
    this.maxGroupCounts = maxGroupCounts;
    dataStore.updateCaseData();
  }
}

export default ObservableConfigStore;<|MERGE_RESOLUTION|>--- conflicted
+++ resolved
@@ -47,22 +47,11 @@
 
   dateRange: [-1, -1], // No initial date range
 
-<<<<<<< HEAD
   // selectedLocationNodes: [
   //   getLocationByNameAndLevel(initialSelectTree, 'USA', 'country', true)[0],
   //   getLocationByNameAndLevel(initialSelectTree, 'Canada', 'country', true)[0],
   // ],
-  selectedLocationNodes: [],
-=======
-  selectTree: initialSelectTree,
-  selectedLocationNodes: [
-    // NOTE: comment out these lines, if you are working with a custom dataset that
-    //       doesn't have any sequences from these location
-    //       Maybe should move these settings into a more easily-editable YAML file...
-    getLocationByNameAndLevel(initialSelectTree, 'USA', 'country', true)[0],
-    getLocationByNameAndLevel(initialSelectTree, 'Canada', 'country', true)[0],
-  ].filter((node) => node !== undefined),
->>>>>>> e11985a1
+  selectedLocationNodes: [].filter((node) => node !== undefined),
 
   hoverGroup: null,
   selectedGroups: [],
