--- conflicted
+++ resolved
@@ -9,6 +9,7 @@
 import { queryReferenceSequence } from '../utils/reference';
 import { getLocationByNameAndLevel } from '../utils/location';
 import { intToISO } from '../utils/date';
+import { parseQueryParams, updateURLFromParams } from '../utils/parseQueryParams';
 
 import {
   GROUP_SNV,
@@ -66,7 +67,7 @@
   locationArray: ['region', 'country', 'division', 'location'],
 
   // Query String
-  urlParams: new URLSearchParams(window.location.search),
+  urlParams: {},
 };
 
 const urlParams = new URLSearchParams(window.location.search);
@@ -137,34 +138,59 @@
       }
     });
 
-    // Set default selected locations
-    this.selectedLocationNodes = [
-      getLocationByNameAndLevel(
-        this.locationDataStoreInstance.selectTree,
-        'USA',
-        'country',
-        true
-      )[0],
-      getLocationByNameAndLevel(
-        this.locationDataStoreInstance.selectTree,
-        'Canada',
-        'country',
-        true
-      )[0],
-    ].filter((node) => node !== undefined);
-    initialConfigValues['selectedLocationNodes'] = this.selectedLocationNodes;
-    this.initialConfigValues[
-      'selectedLocationNodes'
-<<<<<<< HEAD
-    ] = this.selectedLocationNodes.slice();
-=======
-    ] = this.selectedLocationNodes;
-
-    // Set url params for default locations
-    this.urlParams.set('country', 'USA');
-    this.urlParams.append('country', 'Canada')
-    window.history.replaceState({}, '', `${location.pathname}?${this.urlParams}`)
->>>>>>> 0486ba9b
+    this.urlParams = parseQueryParams();
+
+    if (Object.keys(this.urlParams).length > 0) {
+      Object.keys(this.urlParams).forEach((key) => {
+        if (this.locationArray.includes(key)) {
+          this.urlParams[key].forEach((item) => {
+            const node = getLocationByNameAndLevel(
+              this.locationDataStoreInstance.selectTree,
+              item,
+              key,
+              true
+            )[0];
+
+            if (typeof node !== 'undefined') {
+              this.selectedLocationNodes.push(node);
+            }
+          });
+        } else if (key === 'selectedGene') {
+          this[key] = getGene(this.urlParams[key]);
+        } else if (key === 'selectedProtein') {
+          this[key] = getProtein(this.urlParams[key]);
+        } else if (key === 'ageRange') {
+          return;
+        } else {
+          this[key] = this.urlParams[key];
+        }
+      });
+
+      // Update URL
+      updateURLFromParams(this.urlParams);
+    }
+
+    if (this.selectedLocationNodes.length == 0) {
+      // If no locations in url, set default selected locations
+      this.selectedLocationNodes = [
+        getLocationByNameAndLevel(
+          this.locationDataStoreInstance.selectTree,
+          'USA',
+          'country',
+          true
+        )[0],
+        getLocationByNameAndLevel(
+          this.locationDataStoreInstance.selectTree,
+          'Canada',
+          'country',
+          true
+        )[0],
+      ].filter((node) => node !== undefined);
+      initialConfigValues['selectedLocationNodes'] = this.selectedLocationNodes;
+      this.initialConfigValues[
+        'selectedLocationNodes'
+      ] = this.selectedLocationNodes;
+    }
   }
 
   // modifyQueryParams = autorun(() => {
@@ -230,26 +256,44 @@
     // Overwrite any of our fields here with the pending ones
     Object.keys(pending).forEach((field) => {
       this[field] = pending[field];
-      this.urlParams.set(field, pending[field]);
+
+      // Update urlParams
+      this.urlParams[field] = [];
+
+      if (field === 'selectedGene' || field === 'selectedProtein') {
+        // Handle fields that return objects
+        this.urlParams[field].push(pending[field].name);
+      } else if (field === 'selectedMetadataFields') {
+        // Ignore Metadata fields
+        return;
+      } else {
+        this.urlParams[field].push(pending[field]);
+      }
     });
+
+    // selectedLocationNodes is displayed as node.level=node.value in the URL
+    delete this.urlParams['selectedLocationNodes'];
+    // selectedMetadataFields is displayed as key=value in the URL
+    delete this.urlParams['selectedMetadataFields'];
+    // ageRange is not currently being used
+    delete this.urlParams['ageRange'];
 
     // Update the location node tree with our new selection
     this.locationDataStoreInstance.setSelectedNodes(this.selectedLocationNodes);
 
     // Update the URL params
     this.locationArray.forEach(name => {
-      this.urlParams.delete(name);
+      delete this.urlParams[name];
     })
 
     this.selectedLocationNodes.forEach(node => {
-      if (this.urlParams.has(node.level)) {
-        this.urlParams.append(node.level, node.value)
-      } else {
-        this.urlParams.set(node.level, node.value)
-      }
+      if (typeof this.urlParams[node.level] === 'undefined') {
+        this.urlParams[node.level] = [];
+      }
+      this.urlParams[node.level].push(node.value);
     })
 
-    window.history.replaceState({}, '', `${location.pathname}?${this.urlParams}`)
+    updateURLFromParams(this.urlParams);
 
     // Get the new data from the server
     this.dataStoreInstance.fetchData();
