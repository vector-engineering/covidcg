import {
  observable,
  action,
  toJS,
  //intercept, autorun
} from 'mobx';

import {
  geneMap,
  proteinMap,
  getGene,
  getProtein,
} from '../utils/gene_protein';
import { queryReferenceSequence } from '../utils/reference';
import { getLocationByNameAndLevel } from '../utils/location';
import { intToISO, ISOToInt } from '../utils/date';
import { updateURLFromParams } from '../utils/updateQueryParam';
import { queryPrimers } from '../utils/primer';
import { arrayEqual } from '../utils/func';

import {
  GROUP_MUTATION,
  DNA_OR_AA,
  COORDINATE_MODES,
  GEO_LEVELS,
  TABS,
  GROUPS,
} from '../constants/defs.json';
import { config } from '../config';

// import { updateQueryStringParam } from '../utils/updateQueryParam';
import { PARAMS_TO_TRACK } from './paramsToTrack';
import { rootStoreInstance } from './rootStore';
import { initialValueStoreInstance } from '../components/App';

// Define initial values

const today = intToISO(new Date().getTime());
const lastNDays = 30; // By default, show only the last 1 month

<<<<<<< HEAD
=======
export const initialValues = {
  groupKey: GROUP_MUTATION,
  dnaOrAa: DNA_OR_AA.AA,

  // Select the Spike gene and nsp13 protein by default
  selectedGene: getGene('S'),
  selectedProtein: getProtein('nsp12 - RdRp'),
  selectedPrimers: [],
  customCoordinates: [[8000, 12000]],
  customSequences: ['GACCCCAAAATCAGCGAAAT'],
  residueCoordinates: [[1, getGene('S').len_aa]],

  // Selecting the gene as the coordinate range by default
  coordinateMode: COORDINATE_MODES.COORD_GENE,

  // days * (24 hours/day) * (60 min/hour) * (60 s/min) * (1000 ms/s)
  startDate: intToISO(ISOToInt(today) - lastNDays * 24 * 60 * 60 * 1000),
  endDate: today,

  submStartDate: '',
  submEndDate: '',

  selectedLocationNodes: [],

  hoverGroup: null,
  selectedGroups: [],

  // Metadata filtering
  selectedMetadataFields: {},
  ageRange: [null, null],

  // Location tab
  hoverLocation: null,
  focusedLocations: [],
};

>>>>>>> 5622a5a1
const urlParams = new URLSearchParams(window.location.search);

const defaultsFromParams = {};

PARAMS_TO_TRACK.forEach((param) => {
  // console.log('getting: ', param, urlParams.get(param));
  defaultsFromParams[param] = urlParams.get(param);
});

export class ConfigStore {
  // Maintain a reference to the initial values
  // Initalize values to correct data types
  initialValues = {};

  @observable groupKey = '';
  @observable dnaOrAa = '';

  @observable selectedGene = {};
  @observable selectedProtein = {};
  @observable selectedPrimers = [];

  @observable customCoordinates = [[]];
  @observable customSequences = [];
  @observable residueCoordinates = [[]];
  @observable coordinateMode = '';

  @observable startDate = new Date();
  @observable endDate = new Date();

  @observable submStartDate = '';
  @observable submEndDate = '';

  @observable selectedLocationNodes = [];

  @observable hoverGroup = null;
  @observable selectedGroups = [];

  @observable selectedMetadataFields = {};
  @observable ageRange = [];

  @observable hoverLocation = null;
  @observable focusedLocations = [];

  constructor() {}

  init() {
    this.initialValues = initialValueStoreInstance.configStore;

    Object.keys(this.initialValues).forEach((key, i) => {
      this[key] = this.initialValues[key];
    });

    PARAMS_TO_TRACK.forEach((param) => {
      if (defaultsFromParams[param]) {
        // console.log('setting: ', param, urlParams.get(param));
        this[param] = defaultsFromParams[param];
      }
    });

    this.urlParams = new URLSearchParams(window.location.search);

    // Check to see what's in the URL
    this.urlParams.forEach((value, key) => {
      value = decodeURIComponent(value);
      if (key in this.initialValues) {
        if (key === 'selectedGene') {
          // If the specified gene is in the geneMap get the gene
          if (value in geneMap) {
            this[key] = getGene(value);
          } else {
            // Else display default gene
            this[key] = this.initialValues.selectedGene;
            this.urlParams.set(key, this.initialValues.selectedGene.name);
          }
        } else if (key === 'selectedProtein') {
          // If the specified protein is in the proteinMap get the protein
          if (value in proteinMap) {
            this[key] = getProtein(value);
          } else {
            // Else display default protein
            this[key] = this.initialValues.selectedProtein;
            this.urlParams.set(key, this.initialValues.selectedProtein.name);
          }
        } else if (key === 'ageRange' || key.includes('valid')) {
          // AgeRange is not being used currently so ignore
          // validity flags should not be set from the url
          return;
        } else if (
          key === 'customCoordinates' ||
          key === 'residueCoordinates'
        ) {
          // If coordinates are specified, save them as an array of numbers
          // Coordinates can stay as a string in the URL
          let arr = [];
          value = value.split(',');
          value.forEach((item, i) => {
            value[i] = parseInt(item);

            if (i % 2 === 1) {
              arr.push([value[i - 1], value[i]]);
            }
          });

          this[key] = arr;
        } else if (key === 'customSequences') {
          // Store customSequences as an array of strings
          value = value.split(',');
          this[key] = value;
        } else if (key === 'selectedPrimers') {
          value = value.split(',');
          value.forEach((primerStr) => {
            let queryObj = {
              Institution: primerStr.split('_')[0],
              Name: primerStr.split('_')[1],
            };
            const primer = queryPrimers(queryObj);
            if (primer !== undefined) this[key].push(primer);
          });
        } else {
          this[key] = value;
        }
      } else if (key.toUpperCase() in GEO_LEVELS) {
        // If a location is specified, update selectedLocationNodes
        value = value.split(',');

        value.forEach((item) => {
          const node = getLocationByNameAndLevel(
            rootStoreInstance.locationDataStore.selectTree,
            item,
            key,
            true
          )[0];

          if (
            typeof node !== 'undefined' &&
            !this.selectedLocationNodes.includes(node)
          ) {
            this.selectedLocationNodes.push(node);
          }
        });
      } else if (key === 'tab') {
        // Check if the specified tab value is valid (included in TABS)
        // tab is read and activeTab is set from routes.js
        if (Object.values(TABS).includes(value)) {
          this[key] = value;
        } else {
          // If not valid, set to home
          this.urlParams.set(key, TABS.TAB_EXAMPLE);
          this[key] = TABS.TAB_EXAMPLE;
        }
      } else {
        // Invalid field, remove it from the url
        this.urlParams.delete(key);
      }
    });

    // Update URL
    updateURLFromParams(this.urlParams);

    const defaultSelectedLocationNodes = [
      getLocationByNameAndLevel(
        rootStoreInstance.locationDataStore.selectTree,
        'USA',
        'country',
        true
      )[0],
      getLocationByNameAndLevel(
        rootStoreInstance.locationDataStore.selectTree,
        'Canada',
        'country',
        true
      )[0],
    ].filter((node) => node !== undefined);
    this.initialValues['selectedLocationNodes'] = defaultSelectedLocationNodes;

    if (this.selectedLocationNodes.length === 0) {
      // If no locations in url, set default selected locations
      this.selectedLocationNodes = defaultSelectedLocationNodes;
    }
  }

  // modifyQueryParams = autorun(() => {
  //   PARAMS_TO_TRACK.forEach((param) => {
  //     updateQueryStringParam(param, JSON.stringify(this[param]));
  //   });
  // });

  @action
  resetValues = (values) => {
    Object.keys(this.initialValues).forEach((key) => {
      if (key in values) {
        this[key] = values[key];
      } else {
        this[key] = this.initialValues[key];
      }

      // Special actions for some keys
      if (key === 'selectedLocationNodes') {
        rootStoreInstance.locationDataStore.setSelectedNodes(values[key]);
      }
    });

    // Manually set residue coordinates if they weren't specified
    if (
      'selectedGene' in values &&
      !('residueCoordinates' in values) &&
      this.selectedGene.name !== 'All Genes'
    ) {
      this.residueCoordinates = [[1, this.selectedGene.len_aa]];
    } else if (
      'selectedProtein' in values &&
      !('residueCoordinates' in values) &&
      this.selectedProtein.name !== 'All Proteins'
    ) {
      this.residueCoordinates = [[1, this.selectedProtein.len_aa]];
    }

    // Trigger data re-run
    rootStoreInstance.dataStore.fetchData();
  };

  @action
  applyPendingChanges = (pending) => {
    // Clear selected groups/locations
    this.hoverGroup = this.initialValues.hoverGroup;
    this.selectedGroups = this.initialValues.selectedGroups;
    this.hoverLocation = this.initialValues.hoverLocation;
    this.focusedLocations = this.initialValues.focusedLocations;

    // Overwrite any of our fields here with the pending ones
    Object.keys(pending).forEach((field) => {
      this[field] = pending[field];

      // Update urlParams
      this.urlParams.delete(field);

      if (field === 'selectedGene' || field === 'selectedProtein') {
        // Handle fields that return objects
        this.urlParams.set(field, pending[field].name);
      } else if (
        field === 'selectedMetadataFields' ||
        field === 'selectedLocationNodes' ||
        field === 'ageRange'
      ) {
        // Ignore Metadata fields
        // selectedLocationNodes is displayed as node.level=node.value in the URL
        // ageRange is not currently being used
        return;
      } else if (field.includes('valid')) {
        // Ignore boolean flags
        return;
      } else if (field === 'selectedPrimers') {
        pending[field].forEach((primer) => {
          if (this.urlParams.has(field)) {
            this.urlParams.append(
              field,
              primer.Institution + '_' + primer.Name
            );
          } else {
            this.urlParams.set(field, primer.Institution + '_' + primer.Name);
          }
        });
      } else {
        this.urlParams.set(field, String(pending[field]));
      }

      if (pending[field] === this.initialValues[field]) {
        // Only display non-default fields in the url
        this.urlParams.delete(field);
      }
    });

    // Show only relevant coordinate info
    const mode = this.urlParams.get('coordinateMode');
    if (mode === 'protein') {
      this.urlParams.delete('selectedGene');
      this.urlParams.delete('selectedPrimers');
      this.urlParams.delete('customCoordinates');
      this.urlParams.delete('customSequences');
    } else if (mode === 'gene' || !mode) {
      // Gene is the default mode and may have been deleted so check for null
      this.urlParams.delete('selectedProtein');
      this.urlParams.delete('selectedPrimers');
      this.urlParams.delete('customCoordinates');
      this.urlParams.delete('customSequences');
    } else if (mode === 'primer') {
      this.urlParams.delete('selectedProtein');
      this.urlParams.delete('selectedGene');
      this.urlParams.delete('customCoordinates');
      this.urlParams.delete('customSequences');
    } else if (mode === 'custom') {
      this.urlParams.delete('selectedProtein');
      this.urlParams.delete('selectedPrimers');
      this.urlParams.delete('selectedGene');
      this.urlParams.delete('customSequences');
    } else if (mode === 'sequence') {
      this.urlParams.delete('selectedProtein');
      this.urlParams.delete('selectedPrimers');
      this.urlParams.delete('selectedGene');
      this.urlParams.delete('customCoordinates');
    }

    // Update the location node tree with our new selection
    rootStoreInstance.locationDataStore.setSelectedNodes(
      this.selectedLocationNodes
    );

    // Update the location URL params
    Object.values(GEO_LEVELS).forEach((level) => {
      this.urlParams.delete(level);
    });

    this.selectedLocationNodes.forEach((node) => {
      if (this.urlParams.has(String(node.level))) {
        this.urlParams.append(String(node.level), String(node.value_txt));
      } else {
        this.urlParams.set(String(node.level), String(node.value_txt));
      }
    });

    updateURLFromParams(this.urlParams);

    // Get the new data from the server
    rootStoreInstance.dataStore.fetchData();
  };

  getMutationType() {
    if (this.dnaOrAa === DNA_OR_AA.DNA) {
      return 'dna';
    } else if (this.dnaOrAa === DNA_OR_AA.AA) {
      if (this.coordinateMode === COORDINATE_MODES.COORD_GENE) {
        return 'gene_aa';
      } else if (this.coordinateMode === COORDINATE_MODES.COORD_PROTEIN) {
        return 'protein_aa';
      }
    }
    return undefined;
  }

  // Get a pretty name for the group
  getGroupLabel(groupKey = null, dnaOrAa = null) {
    // Default to using store attribute, if no explicit groupKey
    // is provided
    if (groupKey === null) {
      groupKey = this.groupKey;
    }
    if (dnaOrAa === null) {
      dnaOrAa = this.dnaOrAa;
    }

    if (Object.keys(config.group_cols).includes(groupKey)) {
      return config.group_cols[groupKey].title;
    } else if (groupKey === GROUP_MUTATION) {
      if (dnaOrAa === DNA_OR_AA.DNA) {
        return 'NT mutation';
      } else {
        return 'AA mutation';
      }
    }
  }

  getSelectedLocations() {
    const res = {
      region: [],
      country: [],
      division: [],
<<<<<<< HEAD
      location: [],
=======
      location: []
>>>>>>> 5622a5a1
    };
    this.selectedLocationNodes.forEach((node) => {
      res[node.level].push(node.value);
    });
<<<<<<< HEAD
    return res;
=======
    return res
>>>>>>> 5622a5a1
  }

  getCoordinateRanges() {
    // Set the coordinate range based off the coordinate mode
    if (this.coordinateMode === COORDINATE_MODES.COORD_GENE) {
      // Return ranges if All Genes
      if (this.selectedGene.name === 'All Genes') {
        return this.selectedGene.ranges;
      }
      // Disable residue indices for non-protein-coding genes
      if (!this.selectedGene.protein_coding) {
        return this.selectedGene.segments;
      }
      const coordinateRanges = [];
      this.residueCoordinates.forEach((range) => {
        // Make a deep copy of the current range
        const curRange = range.slice();
        for (let i = 0; i < this.selectedGene.aa_ranges.length; i++) {
          const curAARange = this.selectedGene.aa_ranges[i];
          const curNTRange = this.selectedGene.segments[i];
          if (
            (curRange[0] >= curAARange[0] && curRange[0] <= curAARange[1]) ||
            (curRange[0] <= curAARange[0] && curRange[1] >= curAARange[0])
          ) {
            coordinateRanges.push([
              curNTRange[0] + (curRange[0] - curAARange[0]) * 3,
              curNTRange[0] -
                1 +
                Math.min(curRange[1] - curAARange[0] + 1, curAARange[1]) * 3,
            ]);
            // Push the beginning of the current range to the end of
            // the current AA range of the gene
            if (curAARange[1] < curRange[1]) {
              curRange[0] = curAARange[1] + 1;
            }
          }
        }
      });
      return coordinateRanges;
    } else if (this.coordinateMode === COORDINATE_MODES.COORD_PROTEIN) {
      const coordinateRanges = [];
      this.residueCoordinates.forEach((range) => {
        // Make a deep copy of the current range
        const curRange = range.slice();
        for (let i = 0; i < this.selectedProtein.aa_ranges.length; i++) {
          const curAARange = this.selectedProtein.aa_ranges[i];
          const curNTRange = this.selectedProtein.segments[i];
          if (
            (curRange[0] >= curAARange[0] && curRange[0] <= curAARange[1]) ||
            (curRange[0] <= curAARange[0] && curRange[1] >= curAARange[0])
          ) {
            coordinateRanges.push([
              curNTRange[0] + (curRange[0] - curAARange[0]) * 3,
              curNTRange[0] -
                1 +
                Math.min(curRange[1] - curAARange[0] + 1, curAARange[1]) * 3,
            ]);
            // Push the beginning of the current range to the end of
            // the current AA range of the gene
            if (curAARange[1] < curRange[1]) {
              curRange[0] = curAARange[1] + 1;
            }
          }
        }
      });
      return coordinateRanges;
    } else if (this.coordinateMode === COORDINATE_MODES.COORD_PRIMER) {
      return this.selectedPrimers.map((primer) => {
        return [primer.Start, primer.End];
      });
    } else if (this.coordinateMode === COORDINATE_MODES.COORD_CUSTOM) {
      return toJS(this.customCoordinates);
    } else if (this.coordinateMode === COORDINATE_MODES.COORD_SEQUENCE) {
      return this.customSequences.map((seq) => {
        return queryReferenceSequence(seq);
      });
    }
  }

  getSelectedMetadataFields() {
    const selectedMetadataFields = toJS(this.selectedMetadataFields);
    Object.keys(selectedMetadataFields).forEach((metadataField) => {
      selectedMetadataFields[metadataField] = selectedMetadataFields[
        metadataField
      ].map((item) => {
        return parseInt(item.value);
      });
    });
    return selectedMetadataFields;
  }

  @action
  updateHoverGroup = (group) => {
    // console.log('UPDATE HOVER GROUP', group);
    if (group === this.hoverGroup) {
      return;
    } else if (group === GROUPS.NONE_GROUP || GROUPS.ALL_OTHER_GROUP) {
      // Ignore for some special groups
      return;
    } else if (group === null) {
      this.hoverGroup = null;
    } else {
      this.hoverGroup = group;
    }
  };

  @action
  updateSelectedGroups = (groups) => {
    // First check to see that it's different. If not,
    // skip the update
    // This matters because JS arrays are passed by reference,
    // and any listeners which see a change to this reference
    // will update themselves when the reference changes,
    // even if the underlying data does not
    // groups are in the structure [{ group: group }]
    if (
      arrayEqual(
        groups.map((group) => group.group),
        this.selectedGroups.map((group) => group.group)
      )
    ) {
      return;
    }

    this.selectedGroups = groups;
    if (this.groupKey === GROUP_MUTATION) {
      rootStoreInstance.dataStore.processSelectedMutations();
    }
  };

  getSelectedGroupIds() {
    const {
      dnaMutationMap,
      geneAaMutationMap,
      proteinAaMutationMap,
    } = rootStoreInstance.mutationDataStore;

    let selectedGroupIds;
    if (this.dnaOrAa === DNA_OR_AA.DNA) {
      selectedGroupIds = this.selectedGroups
        .map((item) => dnaMutationMap[item.group])
        .map((mutationId) => (mutationId === undefined ? -1 : parseInt(mutationId)));
    } else if (this.dnaOrAa === DNA_OR_AA.AA) {
      if (this.coordinateMode === COORDINATE_MODES.COORD_GENE) {
        selectedGroupIds = this.selectedGroups
          .map((item) => geneAaMutationMap[item.group])
          .map((mutationId) => (mutationId === undefined ? -1 : parseInt(mutationId)));
      } else if (this.coordinateMode === COORDINATE_MODES.COORD_PROTEIN) {
        selectedGroupIds = this.selectedGroups
          .map((item) => proteinAaMutationMap[item.group])
          .map((mutationId) => (mutationId === undefined ? -1 : parseInt(mutationId)));
      }
    }
    // Array to Set
    selectedGroupIds = new Set(selectedGroupIds);

    return selectedGroupIds;
  }

  getIntToMutationMap() {
    const {
      intToDnaMutationMap,
      intToGeneAaMutationMap,
      intToProteinAaMutationMap,
    } = rootStoreInstance.mutationDataStore;

    if (this.dnaOrAa === DNA_OR_AA.DNA) {
      return intToDnaMutationMap;
    } else if (this.dnaOrAa === DNA_OR_AA.AA) {
      if (this.coordinateMode === COORDINATE_MODES.COORD_GENE) {
        return intToGeneAaMutationMap;
      } else if (this.coordinateMode === COORDINATE_MODES.COORD_PROTEIN) {
        return intToProteinAaMutationMap;
      }
    }
  }

  getMutationToIntMap() {
    const {
      dnaMutationMap,
      geneAaMutationMap,
      proteinAaMutationMap,
    } = rootStoreInstance.mutationDataStore;

    if (this.dnaOrAa === DNA_OR_AA.DNA) {
      return dnaMutationMap;
    } else if (this.dnaOrAa === DNA_OR_AA.AA) {
      if (this.coordinateMode === COORDINATE_MODES.COORD_GENE) {
        return geneAaMutationMap;
      } else if (this.coordinateMode === COORDINATE_MODES.COORD_PROTEIN) {
        return proteinAaMutationMap;
      }
    }
  }

  @action
  updateHoverLocation = (location) => {
    this.hoverLocation = location;
  };

  @action
  updateFocusedLocations = (locations) => {
    if (
      arrayEqual(
        locations.map((location) => location.location),
        this.focusedLocations.map((location) => location.location)
      )
    ) {
      return;
    }
    this.focusedLocations = locations;
  };
}<|MERGE_RESOLUTION|>--- conflicted
+++ resolved
@@ -38,45 +38,6 @@
 const today = intToISO(new Date().getTime());
 const lastNDays = 30; // By default, show only the last 1 month
 
-<<<<<<< HEAD
-=======
-export const initialValues = {
-  groupKey: GROUP_MUTATION,
-  dnaOrAa: DNA_OR_AA.AA,
-
-  // Select the Spike gene and nsp13 protein by default
-  selectedGene: getGene('S'),
-  selectedProtein: getProtein('nsp12 - RdRp'),
-  selectedPrimers: [],
-  customCoordinates: [[8000, 12000]],
-  customSequences: ['GACCCCAAAATCAGCGAAAT'],
-  residueCoordinates: [[1, getGene('S').len_aa]],
-
-  // Selecting the gene as the coordinate range by default
-  coordinateMode: COORDINATE_MODES.COORD_GENE,
-
-  // days * (24 hours/day) * (60 min/hour) * (60 s/min) * (1000 ms/s)
-  startDate: intToISO(ISOToInt(today) - lastNDays * 24 * 60 * 60 * 1000),
-  endDate: today,
-
-  submStartDate: '',
-  submEndDate: '',
-
-  selectedLocationNodes: [],
-
-  hoverGroup: null,
-  selectedGroups: [],
-
-  // Metadata filtering
-  selectedMetadataFields: {},
-  ageRange: [null, null],
-
-  // Location tab
-  hoverLocation: null,
-  focusedLocations: [],
-};
-
->>>>>>> 5622a5a1
 const urlParams = new URLSearchParams(window.location.search);
 
 const defaultsFromParams = {};
@@ -443,20 +404,12 @@
       region: [],
       country: [],
       division: [],
-<<<<<<< HEAD
       location: [],
-=======
-      location: []
->>>>>>> 5622a5a1
     };
     this.selectedLocationNodes.forEach((node) => {
       res[node.level].push(node.value);
     });
-<<<<<<< HEAD
     return res;
-=======
-    return res
->>>>>>> 5622a5a1
   }
 
   getCoordinateRanges() {
@@ -598,16 +551,22 @@
     if (this.dnaOrAa === DNA_OR_AA.DNA) {
       selectedGroupIds = this.selectedGroups
         .map((item) => dnaMutationMap[item.group])
-        .map((mutationId) => (mutationId === undefined ? -1 : parseInt(mutationId)));
+        .map((mutationId) =>
+          mutationId === undefined ? -1 : parseInt(mutationId)
+        );
     } else if (this.dnaOrAa === DNA_OR_AA.AA) {
       if (this.coordinateMode === COORDINATE_MODES.COORD_GENE) {
         selectedGroupIds = this.selectedGroups
           .map((item) => geneAaMutationMap[item.group])
-          .map((mutationId) => (mutationId === undefined ? -1 : parseInt(mutationId)));
+          .map((mutationId) =>
+            mutationId === undefined ? -1 : parseInt(mutationId)
+          );
       } else if (this.coordinateMode === COORDINATE_MODES.COORD_PROTEIN) {
         selectedGroupIds = this.selectedGroups
           .map((item) => proteinAaMutationMap[item.group])
-          .map((mutationId) => (mutationId === undefined ? -1 : parseInt(mutationId)));
+          .map((mutationId) =>
+            mutationId === undefined ? -1 : parseInt(mutationId)
+          );
       }
     }
     // Array to Set
