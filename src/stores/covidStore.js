import { observable, action, toJS } from 'mobx';

import {
  processCaseData,
  aggCaseDataByGroup,
} from '../utils/caseDataWorkerWrapper';
import { downloadAcknowledgements } from '../utils/downloadWorkerWrapper';
import { getGene, loadGeneOptions } from '../utils/gene';
//import { getLineagesFromGene } from '../utils/lineageData';
import {
  loadSelectTree,
  getLocationByNameAndLevel,
  getLocationIds,
} from '../utils/location';
import { downloadBlobURL } from '../utils/download';
import { uiStoreInstance } from './rootStore';

class ObservableCovidStore {
  @observable groupKey = null;
  @observable dnaOrAa = null;
  @observable genes = [];
  @observable selectedGene = {};
  @observable startPos = null;
  @observable endPos = null;
  @observable selectTree = [];
  @observable selectedLocationIds = [];
  @observable caseData = [];
  @observable changingPositions = {};
  @observable caseDataAggGroup = [];
  @observable dateRange = [];
  @observable selectedAccessionIds = [];

  constructor() {
    // Select the Spike gene by default
    let defaultGene = getGene('S');

    let selectTree = loadSelectTree();
    // Select NYC by default
    let NYCNode = getLocationByNameAndLevel(
      selectTree,
      'New York City',
      'location'
    );
    NYCNode[0].checked = true;
    let NYCLocationId = getLocationIds(NYCNode);

    let initialGroupKey = 'lineage';
    let initialDnaOrAa = 'dna';
    let initialLocationIds = NYCLocationId;

    // No initial date range
    let initialDateRange = [-1, -1];

    uiStoreInstance.onCaseDataStateStarted();

    processCaseData(
      {
        selectedLocationIds: toJS(initialLocationIds),
        selectedGene: toJS(defaultGene),
        groupKey: toJS(initialGroupKey),
        dnaOrAa: toJS(initialDnaOrAa),
      },
<<<<<<< HEAD
      (caseData) => {
=======
      ({ aggCaseDataList, selectedAccessionIds }) => {
        uiStoreInstance.onDataChangeFinished();
>>>>>>> b9e82363
        this.updateAggCaseDataByGroup();
        uiStoreInstance.onAggCaseDataStarted();

        aggCaseDataByGroup(
          {
            caseData: toJS(aggCaseDataList),
            selectedGene: toJS(defaultGene),
            groupKey: toJS(initialGroupKey),
            dnaOrAa: toJS(initialDnaOrAa),
            dateRange: toJS(initialDateRange),
          },
          ({ changingPositions, caseDataAggGroup }) => {
            this.groupKey = initialGroupKey;
            this.dnaOrAa = initialDnaOrAa;
            this.genes = loadGeneOptions();
            this.selectedGene = defaultGene;
            this.selectTree = selectTree;
            this.selectedLocationIds = initialLocationIds; // TODO: select NYC by default
            this.caseData = aggCaseDataList;
            this.changingPositions = changingPositions;
            this.caseDataAggGroup = caseDataAggGroup;
            this.dateRange = initialDateRange;
            this.selectedAccessionIds = selectedAccessionIds;

            console.log('DATA INIT FINISHED');

            uiStoreInstance.onAggCaseDataFinished();
            uiStoreInstance.onCaseDataStateFinished();
          }
        );
      }
    );
  }

  @action
  changeGrouping(_groupKey, _dnaOrAa) {
    console.log(
      'CHANGE GROUPING. GROUP KEY:',
      _groupKey,
      'DNA OR AA:',
      _dnaOrAa
    );
    this.groupKey = _groupKey;
    this.dnaOrAa = _dnaOrAa;

    this.updateCaseData();
  }

  @action
  selectGene(_selectedGene) {
    // im not sure what this var actually is
    console.log('SELECT_GENE', _selectedGene);
    this.selectedGene = getGene(_selectedGene);

    // Get matching clade_ids
    //let lineages = getLineagesFromGene(this.selectedGene);
    //this.selectedLineages = lineages;

    this.updateCaseData();
  }

  @action
  selectLocations(selectedNodes) {
    this.selectedLocationIds = getLocationIds(selectedNodes);

    this.updateCaseData();
  }

  @action
  selectDateRange(_dateRange) {
    this.dateRange = _dateRange;
    this.updateAggCaseDataByGroup();
  }

  @action
  updateAggCaseDataByGroup() {
    uiStoreInstance.onAggCaseDataStarted();
    aggCaseDataByGroup(
      {
        caseData: toJS(this.caseData),
        selectedGene: toJS(this.selectedGene),
        groupKey: toJS(this.groupKey),
        dnaOrAa: toJS(this.dnaOrAa),
        dateRange: toJS(this.dateRange),
      },
      ({ caseDataAggGroup, changingPositions }) => {
        // console.log(caseDataAggGroup);
        this.caseDataAggGroup = caseDataAggGroup;
        this.changingPositions = changingPositions;
        console.log('AGG_CASE_DATA FINISHED');

        uiStoreInstance.onAggCaseDataFinished();
        uiStoreInstance.onCaseDataStateFinished();
      }
    );
  }

  @action
  updateCaseData() {
    uiStoreInstance.onCaseDataStateStarted();

    processCaseData(
      {
        selectedLocationIds: toJS(this.selectedLocationIds),
        selectedGene: toJS(this.selectedGene),
        groupKey: toJS(this.groupKey),
        dnaOrAa: toJS(this.dnaOrAa),
      },
<<<<<<< HEAD
      (data) => {
        this.caseData = data;
        console.log('CASE_DATA FINISHED');
=======
      ({ aggCaseDataList, selectedAccessionIds }) => {
        this.caseData = aggCaseDataList;
        this.selectedAccessionIds = selectedAccessionIds;
        console.log('SELECT_LOCATIONS FINISHED');
>>>>>>> b9e82363

        this.updateAggCaseDataByGroup();
      }
    );
  }

  @action
  downloadAcknowledgements() {
    console.log('DOWNLOAD ACKNOWLEDGEMENTS');
    downloadAcknowledgements(
      {
        selectedAccessionIds: toJS(this.selectedAccessionIds),
      },
      (res) => {
        // console.log(res);
        downloadBlobURL(res.blobURL, 'acknowledgements.csv');
      }
    );
  }
}

export default ObservableCovidStore;<|MERGE_RESOLUTION|>--- conflicted
+++ resolved
@@ -60,12 +60,7 @@
         groupKey: toJS(initialGroupKey),
         dnaOrAa: toJS(initialDnaOrAa),
       },
-<<<<<<< HEAD
-      (caseData) => {
-=======
       ({ aggCaseDataList, selectedAccessionIds }) => {
-        uiStoreInstance.onDataChangeFinished();
->>>>>>> b9e82363
         this.updateAggCaseDataByGroup();
         uiStoreInstance.onAggCaseDataStarted();
 
@@ -174,16 +169,10 @@
         groupKey: toJS(this.groupKey),
         dnaOrAa: toJS(this.dnaOrAa),
       },
-<<<<<<< HEAD
-      (data) => {
-        this.caseData = data;
-        console.log('CASE_DATA FINISHED');
-=======
       ({ aggCaseDataList, selectedAccessionIds }) => {
         this.caseData = aggCaseDataList;
         this.selectedAccessionIds = selectedAccessionIds;
-        console.log('SELECT_LOCATIONS FINISHED');
->>>>>>> b9e82363
+        console.log('CASE_DATA FINISHED');
 
         this.updateAggCaseDataByGroup();
       }
