--- conflicted
+++ resolved
@@ -107,6 +107,13 @@
     this.UIStoreInstance.onAggCaseDataStarted();
 
     const {
+      snvColorMap,
+      intToDnaSnvMap,
+      intToGeneAaSnvMap,
+      intToProteinAaSnvMap,
+    } = this.snpDataStoreInstance;
+
+    const {
       getDnaSnpsFromGroup,
       getGeneAaSnpsFromGroup,
       getProteinAaSnpsFromGroup,
@@ -125,6 +132,11 @@
         groupKey: toJS(this.configStoreInstance.groupKey),
         dnaOrAa: toJS(this.configStoreInstance.dnaOrAa),
         dateRange: toJS(this.configStoreInstance.dateRange),
+
+        snvColorMap,
+        intToDnaSnvMap,
+        intToGeneAaSnvMap,
+        intToProteinAaSnvMap,
 
         //lineage data store
         getDnaSnpsFromGroup,
@@ -335,35 +347,6 @@
     });
   }
 
-<<<<<<< HEAD
-  @action
-  downloadAcknowledgements() {
-    // console.log('DOWNLOAD ACKNOWLEDGEMENTS');
-
-    decryptAccessionIds(this.selectedAccessionIds).then((responseData) => {
-      downloadAcknowledgementsData(
-        {
-          selectedAccessionIds: responseData['accession_ids'],
-          selectedAckIds: this.selectedAckIds,
-        },
-        (res) => {
-          // console.log(res);
-          downloadBlobURL(
-            res.blobURL,
-            generateSelectionString(
-              'acknowledgements',
-              'csv',
-              toJS(this.configStoreInstance.groupKey),
-              toJS(this.configStoreInstance.dnaOrAa),
-              toJS(this.configStoreInstance.selectedLocationNodes),
-              toJS(this.configStoreInstance.dateRange)
-            )
-          );
-        }
-      );
-    });
-  }
-=======
   // @action
   // downloadAcknowledgements() {
   //   // console.log('DOWNLOAD ACKNOWLEDGEMENTS');
@@ -391,7 +374,6 @@
   //     );
   //   });
   // }
->>>>>>> e11985a1
 
   @action
   downloadAggCaseData() {
