--- conflicted
+++ resolved
@@ -390,41 +390,7 @@
       JSON.stringify(this.dataAggLocationGroupDate)
     );
 
-<<<<<<< HEAD
-    // Filter by date
-    // if (
-    //   configStoreInstance.dateRange[0] != -1 ||
-    //   configStoreInstance.dateRange[1] != -1
-    // ) {
-    //   locationData = locationData.filter((row) => {
-    //     return (
-    //       (configStoreInstance.dateRange[0] == -1 ||
-    //         row.date > configStoreInstance.dateRange[0]) &&
-    //       (configStoreInstance.dateRange[1] == -1 ||
-    //         row.date < configStoreInstance.dateRange[1])
-    //     );
-    //   });
-    // }
-
-    locationData = aggregate({
-      data: locationData,
-      groupby: ['location', 'date', 'group', 'group_name'],
-      fields: ['counts', 'location_counts'],
-      ops: ['sum', 'max'],
-      as: ['counts', 'location_counts'],
-    });
-
-    // Manually join the countsPerLocationDate to locationData
-    locationData.forEach((row) => {
-      row.location_date_count = this.countsPerLocationDate[row.location][
-        row.date.toString()
-      ];
-    });
-
-    let csvString = `location,collection_date,${configStoreInstance.getGroupLabel()},count,location_date_count\n`;
-=======
-    let csvString = `location,collection_date,${this.configStoreInstance.getGroupLabel()},${this.configStoreInstance.getGroupLabel()} Name,count\n`;
->>>>>>> ac4466f7
+    let csvString = `location,collection_date,${configStoreInstance.getGroupLabel()},${configStoreInstance.getGroupLabel()} Name,count\n`;
 
     locationData.forEach((row) => {
       csvString += `${row.location},${intToISO(parseInt(row.date))},${
