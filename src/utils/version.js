--- conflicted
+++ resolved
@@ -1,5 +1 @@
-<<<<<<< HEAD
-export const version = '1.5.0';
-=======
-export const version = '1.6.0';
->>>>>>> f6cbff4e
+export const version = '1.6.0';