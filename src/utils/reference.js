import refSeq from '../../static_data/reference.json';
import { DEGENERATES } from '../constants/defs.json';

import _ from 'underscore';
import { reverseComplement } from './string';

const reverseComplementRefSeq = reverseComplement(refSeq.ref_seq);

export function getReferenceSequence() {
  return refSeq.ref_seq;
}
export function getReferenceSequenceReverseComplement() {
  return reverseComplementRefSeq;
}

export function referenceSequenceIncludes(seq) {
  return forRefSeqIncludes(seq) || revRefSeqIncludes(seq);
}

const forRefSeqIncludes = _.memoize((seq) => {
  return refSeq.ref_seq.includes(seq);
});
const revRefSeqIncludes = _.memoize((seq) => {
  return reverseComplementRefSeq.includes(seq);
});

export const queryReferenceSequence = _.memoize((seq) => {
  let ind = [];
  [...seq].forEach((char, i) => {
    // Check if char represents a nucleotide (NT)
<<<<<<< HEAD
    if (char in DEGENERATES) {
=======
    if (char.toUpperCase() in DEGENERATES) {
>>>>>>> 6f329553
      // If char is a degenerate NT, save an array where:
      // The first element is the index of the degenerate NT in seq
      // The second element will be used to set a valid NT
      ind.push([i, 0]);
<<<<<<< HEAD
    } else if (['A', 'C', 'T', 'G'].includes(char)) {
      // Char won't need to be processed, continue to next char
      return;
    } else {
      // INVALID CHAR throw an error
=======
    } else if (['A', 'C', 'T', 'G'].includes(char.toUpperCase())) {
      // Char won't need to be processed, continue to next char
      return;
    } else {
      // Invalid sequence
      return 0;
>>>>>>> 6f329553
    }
  });

  if (ind.length) {
    // If there are degenerate NTs, generate and check the sequences
    // Create the first sequence
    let newseq = seq;
    // Calculate the max number of permutations to use later as an e-stop
    let maxPerms = 1;
    ind.forEach((item) => {
      // Replace each degenerate with a valid nucleotide
      let validNTArray = DEGENERATES[seq.charAt(item[0])];
      newseq = replaceChar(newseq, item[0], validNTArray[item[1]]);
      // Number.MAX_VALUE = 2^1024 so maxPerms shouldn't overflow
      maxPerms *= validNTArray.length;
    });

    // Check if newseq is in the reference
    // (res is an array if newseq is in the reference and 0 otherwise)
    let res = lookForSeq(newseq);
    let counter = 1;
    let degenInd = 0;
    let validNTArray = DEGENERATES[seq.charAt(ind[degenInd][0])];
    while (res === 0 && counter < maxPerms) {
      // While newseq is not in the reference, generate and check next sequence
      // To generate sequence, change the first degenerate to its next valid NT
      ind[degenInd][1]++;
      while (ind[degenInd][1] >= validNTArray.length) {
        // If the index is beyond validNTArray reset it to its first valid NT
        ind[degenInd][1] = 0;
        newseq = replaceChar(newseq, ind[degenInd][0], validNTArray[0]);
        // Change the next degenerate to its next valid NT.
        degenInd++;
        ind[degenInd][1]++;
        validNTArray = DEGENERATES[seq.charAt(ind[degenInd][0])];
        // If this index is beyond validNTArray, repeat.
      }
      // Construct the new sequence
      newseq = replaceChar(
        newseq,
        ind[degenInd][0],
        validNTArray[ind[degenInd][1]]
      );
      // Increment the permutation counter.
      counter++;
      // Reset to the first degenerate.
      degenInd = 0;
      validNTArray = DEGENERATES[seq.charAt(ind[degenInd][0])];
      // Check the new seq
      res = lookForSeq(newseq);
    }
<<<<<<< HEAD
    // If the sequence is found, return its coordinates as an array
    if (res !== 0) return res;
  } else {
    // No degenerate nucleotides, keep original logic
    if (forRefSeqIncludes(seq)) {
      return [forRefSeqIndexOf(seq) + 1, forRefSeqIndexOf(seq) + seq.length];
    } else if (revRefSeqIncludes(seq)) {
      return [
        refSeq.ref_seq.length - revRefSeqIndexOf(seq) - seq.length + 1,
        refSeq.ref_seq.length - revRefSeqIndexOf(seq),
      ];
    }
=======
    return res;
  } else {
    // No degenerate nucleotides, keep original logic
    return lookForSeq(seq);
>>>>>>> 6f329553
  }
});

const forRefSeqIndexOf = _.memoize((seq) => {
  return refSeq.ref_seq.indexOf(seq);
});
const revRefSeqIndexOf = _.memoize((seq) => {
  return reverseComplementRefSeq.indexOf(seq);
});

function replaceChar(str, ind, char) {
  return str.substr(0, ind) + char + str.substr(ind + 1);
}

const lookForSeq = _.memoize((seq) => {
  if (forRefSeqIncludes(seq)) {
    return [forRefSeqIndexOf(seq) + 1, forRefSeqIndexOf(seq) + seq.length];
  } else if (revRefSeqIncludes(seq)) {
    return [
      refSeq.ref_seq.length - revRefSeqIndexOf(seq) - seq.length + 1,
      refSeq.ref_seq.length - revRefSeqIndexOf(seq),
    ];
  } else {
    return 0;
  }
});<|MERGE_RESOLUTION|>--- conflicted
+++ resolved
@@ -28,29 +28,17 @@
   let ind = [];
   [...seq].forEach((char, i) => {
     // Check if char represents a nucleotide (NT)
-<<<<<<< HEAD
-    if (char in DEGENERATES) {
-=======
     if (char.toUpperCase() in DEGENERATES) {
->>>>>>> 6f329553
       // If char is a degenerate NT, save an array where:
       // The first element is the index of the degenerate NT in seq
       // The second element will be used to set a valid NT
       ind.push([i, 0]);
-<<<<<<< HEAD
-    } else if (['A', 'C', 'T', 'G'].includes(char)) {
-      // Char won't need to be processed, continue to next char
-      return;
-    } else {
-      // INVALID CHAR throw an error
-=======
     } else if (['A', 'C', 'T', 'G'].includes(char.toUpperCase())) {
       // Char won't need to be processed, continue to next char
       return;
     } else {
       // Invalid sequence
       return 0;
->>>>>>> 6f329553
     }
   });
 
@@ -102,25 +90,10 @@
       // Check the new seq
       res = lookForSeq(newseq);
     }
-<<<<<<< HEAD
-    // If the sequence is found, return its coordinates as an array
-    if (res !== 0) return res;
-  } else {
-    // No degenerate nucleotides, keep original logic
-    if (forRefSeqIncludes(seq)) {
-      return [forRefSeqIndexOf(seq) + 1, forRefSeqIndexOf(seq) + seq.length];
-    } else if (revRefSeqIncludes(seq)) {
-      return [
-        refSeq.ref_seq.length - revRefSeqIndexOf(seq) - seq.length + 1,
-        refSeq.ref_seq.length - revRefSeqIndexOf(seq),
-      ];
-    }
-=======
     return res;
   } else {
     // No degenerate nucleotides, keep original logic
     return lookForSeq(seq);
->>>>>>> 6f329553
   }
 });
 
