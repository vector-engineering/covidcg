--- conflicted
+++ resolved
@@ -501,12 +501,8 @@
           }
         }
       }
-<<<<<<< HEAD
-      caseDataAggGroup[row]['pos_' + pos.toString()] = alt_base;
-=======
 
       caseDataAggGroup[group]['pos_' + pos.toString()] = alt_base;
->>>>>>> 0164b488
     });
   });
 
@@ -520,7 +516,6 @@
   Object.keys(caseDataAggGroup).forEach((group) => {
     caseDataAggGroup[group]['group'] = group;
     caseDataAggGroup[group]['color'] = getColorMethod(group);
-<<<<<<< HEAD
     const parentkey = getParent(group);
     if (caseDataAggGroup[parentkey] && parentkey !== group) {
       caseDataAggGroup[group].parent = parentkey;
@@ -528,8 +523,6 @@
       caseDataAggGroup[group].parent = 'root_node';
     }
     caseDataAggGroup[group].id = group;
-=======
->>>>>>> 0164b488
   });
   caseDataAggGroup = Object.values(caseDataAggGroup);
 
