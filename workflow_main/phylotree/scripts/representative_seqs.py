--- conflicted
+++ resolved
@@ -40,13 +40,8 @@
     # Load DNA mutation ID map
     with open(metadata_map_path, "r") as fp:
         metadata_map = json.loads(fp.read())
-<<<<<<< HEAD
-    dna_snp = metadata_map["dna_snp"]
-    id_to_dna_snp = {v: k for k, v in dna_snp.items()}
-=======
     dna_mutation = metadata_map["dna_mutation"]
     id_to_dna_mutation = {v: k for k, v in dna_mutation.items()}
->>>>>>> 5622a5a1
 
     # Load data and select a representative sequence for each lineage
     # by choosing the last seen sequence from each lineage
