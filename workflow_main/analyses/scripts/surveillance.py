--- conflicted
+++ resolved
@@ -93,11 +93,7 @@
     spike_mutation_map = spike_mutations["mutation"].to_dict()
 
     df = case_data[
-<<<<<<< HEAD
-        ["Accession ID", "collection_date", "lineage", "gene_aa_snp_str", "region"]
-=======
         ["Accession ID", "collection_date", "lineage", "gene_aa_mutation_str", "region"]
->>>>>>> 5622a5a1
     ]
 
     # Filter for only mutations in spike
