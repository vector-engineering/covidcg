--- conflicted
+++ resolved
@@ -38,31 +38,12 @@
     # Load DNA mutation ID map
     with open(metadata_map_path, "r") as fp:
         metadata_map = json.loads(fp.read())
-<<<<<<< HEAD
-
-    id_to_dna_snp = {v: k for k, v in metadata_map["dna_snp"].items()}
-    id_to_gene_aa_snp = {v: k for k, v in metadata_map["gene_aa_snp"].items()}
-    id_to_protein_aa_snp = {v: k for k, v in metadata_map["protein_aa_snp"].items()}
-
-    # Join locations onto case_data
-    loc_levels = ["region", "country", "division", "location"]
-    for loc_level in loc_levels:
-        case_data.loc[:, loc_level] = case_data[loc_level].map(
-            {int(k): v for k, v in metadata_map[loc_level].items()}
-        )
-        case_data.loc[case_data[loc_level].isna(), loc_level] = None
-
-    # ------------------------
-    #     SNV DEFINITIONS
-    # ------------------------
-=======
 
     id_to_dna_mutation = {v: k for k, v in metadata_map["dna_mutation"].items()}
     id_to_gene_aa_mutation = {v: k for k, v in metadata_map["gene_aa_mutation"].items()}
     id_to_protein_aa_mutation = {
         v: k for k, v in metadata_map["protein_aa_mutation"].items()
     }
->>>>>>> 5622a5a1
 
     # Join locations onto case_data
     loc_levels = ["region", "country", "division", "location"]
@@ -534,4 +515,4 @@
     )
     lineage_region = lineage_region.sort_values("sum_counts", ascending=False)
     lineage_region.reset_index(inplace=True)
-    lineage_region.to_csv(report_out / "lineage_region.csv", index=False)
+    lineage_region.to_csv(report_out / "lineage_region.csv", index=False)