# coding: utf-8

"""Additional analyses

Author: Albert Chen - Vector Engineering Team (chena@broadinstitute.org)
"""

import datetime
import os

data_folder = os.path.join("..", config["data_folder"])
static_data_folder = os.path.join("..", config["static_data_folder"])

# Get today's date in ISO format (YYYY-MM-DD)
today_str = datetime.date.today().isoformat()

az_report_out = os.path.join(data_folder, "az_reports")
report_gene = config["report_gene"]
report_group_col = config['report_group_col']

rule az_report:
    """Mutation reports"""
    input:
        isolate_data = os.path.join(data_folder, "isolate_data.json"),
        metadata_map = os.path.join(data_folder, "metadata_map.json")
    params:
        report_gene = config["report_gene"],
        report_group_col = config['report_group_col'],
        report_group_references = (
            ("--group-references " + " ".join(
                [
                    f"{group}={config['report_group_references'][group]}"
                    for group in config['report_group_references']
                ]
            ))
            if "report_group_references" in config else ""
        ),
    output:
        report_out = directory(az_report_out),
        gene_mutation_global = os.path.join(az_report_out, f"{report_gene}_mutation_global.csv"),
        gene_mutation_region = os.path.join(az_report_out, f"{report_gene}_mutation_region.csv"),
        gene_cooc_global = os.path.join(az_report_out, f"{report_gene}_cooc_global.csv"),
        gene_cooc_region = os.path.join(az_report_out, f"{report_gene}_cooc_region.csv"),
        group_global = os.path.join(az_report_out, f"{report_group_col}_global.csv"),
        group_region = os.path.join(az_report_out, f"{report_group_col}_region.csv"),
    shell:
        """
        python3 analyses/scripts/az_report.py \
            --isolate-data {input.isolate_data} \
            --metadata-map {input.metadata_map} \
            --report-gene {params.report_gene} \
            --report-group-col {params.report_group_col} \
            {params.report_group_references} \
            --report-out {output.report_out}
        """


rule surveillance_data:
    input:
        isolate_data = os.path.join(data_folder, "isolate_data.csv"),
        metadata_map = os.path.join(data_folder, "metadata_map.json")
    params:
        group_col = config["surv_group_col"],
        group_references = (
            ("--group-references " + " ".join(
                [
                    f"{group}={config['surv_group_references'][group]}"
                    for group in config['surv_group_references']
                ]
            ))
            if "surv_group_references" in config else ""
        ),
        out_folder = os.path.join(data_folder, "surveillance"),
        start_date = (
            ("--start-date " + config["surv_start_date"])
            if "surv_start_date" in config else ""
        ),
        end_date = (
            ("--end-date " + config["surv_end_date"])
            if "surv_end_date" in config else ""
        ),
        start_date_days_ago = config.get("surv_start_date_days_ago", 30),
        end_date_days_ago = config.get("surv_end_date_days_ago", 30),
        period = config.get("surv_period", "W"),
        min_combo_count = config["surv_min_combo_count"],
        min_single_count = config["surv_min_single_count"]
    output:
        group_counts = os.path.join(data_folder, "surveillance", "group_counts2.json"),
        group_regression = os.path.join(data_folder, "surveillance", "group_regression2.json"),
    shell:
        """
        python3 analyses/scripts/surveillance.py \
            --isolate-data {input.isolate_data} \
            --metadata-map {input.metadata_map} \
            --group-col {params.group_col} \
            {params.group_references} \
            {params.start_date} {params.end_date} \
            --start-date-days-ago {params.start_date_days_ago} \
            --end-date-days-ago {params.end_date_days_ago} \
            --period {params.period} \
            --min-combo-count {params.min_combo_count} \
            --min-single-count {params.min_single_count} \
            -o {params.out_folder}
        """


rule global_sequencing_efforts:
    """Merge sequence data with case counts and ISO geographical data,
    to produce the "Global Sequencing Effort" plot in the web app
    """
    input:
        isolate_data = os.path.join(data_folder, "isolate_data.csv"),
        metadata_map = os.path.join(data_folder, "metadata_map.json")
    output:
        country_score = os.path.join(data_folder, "country_score.json")
    shell:
        """
        python3 analyses/scripts/global_sequencing_efforts.py \
            --isolate-data {input.isolate_data} \
            --metadata-map {input.metadata_map} \
            --output {output.country_score}
        """


rule create_standalone_map_spec:
    input:
        spec = os.path.join("../src", "vega_specs", "map_combined.vg.json"),
        country_score = rules.global_sequencing_efforts.output.country_score
    output:
        standalone_spec = os.path.join(data_folder, "map_combined_standalone.vg.json")
    shell:
        """
        python3 analyses/scripts/standalone_map_spec.py \
            --in-spec {input.spec} \
            --out-spec {output.standalone_spec} \
            --country-score {input.country_score}
        """


rule global_seq_data:
    input:
        isolate_data = os.path.join(data_folder, "isolate_data.csv"),
        metadata_map = os.path.join(data_folder, "metadata_map.json")
    params:
        out_folder = os.path.join(data_folder, "new_global_data")
    output:
        case_count = os.path.join(data_folder, "new_global_data", "case_count.json"),
        sequences_per_month = os.path.join(data_folder, "new_global_data", "sequences_per_month.json"),
        turnaround_per_month = os.path.join(data_folder, "new_global_data", "turnaround_per_month.json"),
        iso_lookup = os.path.join(data_folder, "new_global_data", "iso_lookup.json")
    shell:
        """
        python3 analyses/scripts/global_seq_data.py \
            --isolate-data {input.isolate_data} \
            --metadata-map {input.metadata_map} \
            --output {params.out_folder}
        """


rule consensus_mutations:
    """For each lineage and clade, get the lineage/clade-defining mutations,
    on both the NT and AA level
    Lineage/clade-defining mutations are defined as mutations which occur in
    >= [consensus_fraction] of sequences within that lineage/clade.
    [consensus_fraction] is a parameter which can be adjusted here
    """
    input:
        isolate_data = os.path.join(data_folder, "isolate_data.json"),
        reference = os.path.join(static_data_folder, "reference.json")
    output:
        group_consensus_mutations = os.path.join(data_folder, "group_consensus_mutations.json"),
        group_mutation_frequencies = os.path.join(data_folder, "group_mutation_frequencies.json")
    params:
        group_cols = list(config["group_cols"].keys()),
        consensus_fraction = config["consensus_fraction"],
        min_reporting_fraction = config["min_reporting_fraction"]
    shell:
        """
        python3 analyses/scripts/consensus_mutations.py \
            --isolate-data {input.isolate_data} \
            --reference {input.reference} \
            --consensus-out {output.group_consensus_mutations} \
            --frequencies-out {output.group_mutation_frequencies} \
            --group-cols {params.group_cols} \
            --consensus-fraction {params.consensus_fraction} \
            --min-reporting-fraction {params.min_reporting_fraction}
        """

rule additional_analyses:
    input:
        # AZ REPORTS
        rules.az_report.output.gene_mutation_global,
        rules.az_report.output.gene_mutation_region,
        rules.az_report.output.gene_cooc_global,
        rules.az_report.output.gene_cooc_region,
        rules.az_report.output.group_global,
        rules.az_report.output.group_region,
        # Surveillance data
        rules.surveillance_data.output.group_counts,
        rules.surveillance_data.output.group_regression,
        # # Old global sequencing plot
        rules.create_standalone_map_spec.output.standalone_spec,
        # # New global sequencing data
        rules.global_seq_data.output.case_count,
        rules.global_seq_data.output.sequences_per_month,
        rules.global_seq_data.output.turnaround_per_month,
        rules.global_seq_data.output.iso_lookup,
<<<<<<< HEAD
=======
        # # Consensus Mutations
        rules.consensus_mutations.output.group_consensus_mutations,
        rules.consensus_mutations.output.group_mutation_frequencies

>>>>>>> 1a4d4a35
    output:
        done = touch(os.path.join(
            data_folder, "status", "additional_analyses_" + today_str + ".done"
        )),<|MERGE_RESOLUTION|>--- conflicted
+++ resolved
@@ -205,13 +205,10 @@
         rules.global_seq_data.output.sequences_per_month,
         rules.global_seq_data.output.turnaround_per_month,
         rules.global_seq_data.output.iso_lookup,
-<<<<<<< HEAD
-=======
         # # Consensus Mutations
         rules.consensus_mutations.output.group_consensus_mutations,
         rules.consensus_mutations.output.group_mutation_frequencies
 
->>>>>>> 1a4d4a35
     output:
         done = touch(os.path.join(
             data_folder, "status", "additional_analyses_" + today_str + ".done"
